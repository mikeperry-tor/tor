--- conflicted
+++ resolved
@@ -141,7 +141,6 @@
                                    uint8_t router_purpose);
 STATIC dirinfo_type_t dir_fetch_type(int dir_purpose, int router_purpose,
                                      const char *resource);
-<<<<<<< HEAD
 STATIC int directory_handle_command_get(dir_connection_t *conn,
                                         const char *headers,
                                         const char *req_body,
@@ -150,14 +149,13 @@
 STATIC int download_status_schedule_get_delay(download_status_t *dls,
                                               const smartlist_t *schedule,
                                               time_t now);
-=======
+
 STATIC char* authdir_type_to_string(dirinfo_type_t auth);
 STATIC const char * dir_conn_purpose_to_string(int purpose);
 STATIC int should_use_directory_guards(const or_options_t *options);
 STATIC zlib_compression_level_t choose_compression_level(ssize_t n_bytes);
-STATIC const smartlist_t * find_dl_schedule_and_len(download_status_t *dls,
-                                                    int server);
->>>>>>> fcd7923a
+STATIC const smartlist_t *find_dl_schedule(download_status_t *dls,
+                                           const or_options_t *options);
 #endif
 
 #endif
