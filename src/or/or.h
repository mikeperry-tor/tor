/* Copyright (c) 2001 Matej Pfajfar.
 * Copyright (c) 2001-2004, Roger Dingledine.
 * Copyright (c) 2004-2006, Roger Dingledine, Nick Mathewson.
 * Copyright (c) 2007-2011, The Tor Project, Inc. */
/* See LICENSE for licensing information */

/**
 * \file or.h
 * \brief Master header file for Tor-specific functionality.
 **/

#ifndef _TOR_OR_H
#define _TOR_OR_H

#include "orconfig.h"

#ifdef __COVERITY__
/* If we're building for a static analysis, turn on all the off-by-default
 * features. */
#ifndef INSTRUMENT_DOWNLOADS
#define INSTRUMENT_DOWNLOADS 1
#endif
#endif

#ifdef MS_WINDOWS
#define WIN32_WINNT 0x400
#define _WIN32_WINNT 0x400
#define WIN32_LEAN_AND_MEAN
#endif

#ifdef HAVE_UNISTD_H
#include <unistd.h>
#endif
#ifdef HAVE_SIGNAL_H
#include <signal.h>
#endif
#ifdef HAVE_NETDB_H
#include <netdb.h>
#endif
#ifdef HAVE_SYS_PARAM_H
#include <sys/param.h> /* FreeBSD needs this to know what version it is */
#endif
#include "torint.h"
#ifdef HAVE_SYS_WAIT_H
#include <sys/wait.h>
#endif
#ifdef HAVE_SYS_FCNTL_H
#include <sys/fcntl.h>
#endif
#ifdef HAVE_FCNTL_H
#include <fcntl.h>
#endif
#ifdef HAVE_SYS_IOCTL_H
#include <sys/ioctl.h>
#endif
#ifdef HAVE_SYS_UN_H
#include <sys/un.h>
#endif
#ifdef HAVE_SYS_STAT_H
#include <sys/stat.h>
#endif
#ifdef HAVE_NETINET_IN_H
#include <netinet/in.h>
#endif
#ifdef HAVE_ARPA_INET_H
#include <arpa/inet.h>
#endif
#ifdef HAVE_ERRNO_H
#include <errno.h>
#endif
#ifdef HAVE_ASSERT_H
#include <assert.h>
#endif
#ifdef HAVE_TIME_H
#include <time.h>
#endif

#ifdef MS_WINDOWS
#include <io.h>
#include <process.h>
#include <direct.h>
#include <windows.h>
#define snprintf _snprintf
#endif

#ifdef USE_BUFFEREVENTS
#include <event2/bufferevent.h>
#include <event2/buffer.h>
#include <event2/util.h>
#endif

#include "crypto.h"
#include "tortls.h"
#include "../common/torlog.h"
#include "container.h"
#include "torgzip.h"
#include "address.h"
#include "compat_libevent.h"
#include "ht.h"

/* These signals are defined to help control_signal_act work.
 */
#ifndef SIGHUP
#define SIGHUP 1
#endif
#ifndef SIGINT
#define SIGINT 2
#endif
#ifndef SIGUSR1
#define SIGUSR1 10
#endif
#ifndef SIGUSR2
#define SIGUSR2 12
#endif
#ifndef SIGTERM
#define SIGTERM 15
#endif
/* Controller signals start at a high number so we don't
 * conflict with system-defined signals. */
#define SIGNEWNYM 129
#define SIGCLEARDNSCACHE 130

#if (SIZEOF_CELL_T != 0)
/* On Irix, stdlib.h defines a cell_t type, so we need to make sure
 * that our stuff always calls cell_t something different. */
#define cell_t tor_cell_t
#endif

/** Length of longest allowable configured nickname. */
#define MAX_NICKNAME_LEN 19
/** Length of a router identity encoded as a hexadecimal digest, plus
 * possible dollar sign. */
#define MAX_HEX_NICKNAME_LEN (HEX_DIGEST_LEN+1)
/** Maximum length of verbose router identifier: dollar sign, hex ID digest,
 * equal sign or tilde, nickname. */
#define MAX_VERBOSE_NICKNAME_LEN (1+HEX_DIGEST_LEN+1+MAX_NICKNAME_LEN)

/** Maximum size, in bytes, for resized buffers. */
#define MAX_BUF_SIZE ((1<<24)-1) /* 16MB-1 */
/** Maximum size, in bytes, for any directory object that we've downloaded. */
#define MAX_DIR_DL_SIZE MAX_BUF_SIZE

/** For HTTP parsing: Maximum number of bytes we'll accept in the headers
 * of an HTTP request or response. */
#define MAX_HEADERS_SIZE 50000
/** Maximum size, in bytes, for any directory object that we're accepting
 * as an upload. */
#define MAX_DIR_UL_SIZE MAX_BUF_SIZE

/** Maximum size, in bytes, of a single router descriptor uploaded to us
 * as a directory authority. Caches and clients fetch whatever descriptors
 * the authorities tell them to fetch, and don't care about size. */
#define MAX_DESCRIPTOR_UPLOAD_SIZE 20000

/** Maximum size of a single extrainfo document, as above. */
#define MAX_EXTRAINFO_UPLOAD_SIZE 50000

/** How long do we keep DNS cache entries before purging them (regardless of
 * their TTL)? */
#define MAX_DNS_ENTRY_AGE (30*60)
/** How long do we cache/tell clients to cache DNS records when no TTL is
 * known? */
#define DEFAULT_DNS_TTL (30*60)
/** How long can a TTL be before we stop believing it? */
#define MAX_DNS_TTL (3*60*60)
/** How small can a TTL be before we stop believing it?  Provides rudimentary
 * pinning. */
#define MIN_DNS_TTL 60

/** How often do we rotate onion keys? */
#define MIN_ONION_KEY_LIFETIME (7*24*60*60)
/** How often do we rotate TLS contexts? */
#define MAX_SSL_KEY_LIFETIME (2*60*60)

/** How old do we allow a router to get before removing it
 * from the router list? In seconds. */
#define ROUTER_MAX_AGE (60*60*48)
/** How old can a router get before we (as a server) will no longer
 * consider it live? In seconds. */
#define ROUTER_MAX_AGE_TO_PUBLISH (60*60*20)
/** How old do we let a saved descriptor get before force-removing it? */
#define OLD_ROUTER_DESC_MAX_AGE (60*60*24*5)

/** Possible rules for generating circuit IDs on an OR connection. */
typedef enum {
  CIRC_ID_TYPE_LOWER=0, /**< Pick from 0..1<<15-1. */
  CIRC_ID_TYPE_HIGHER=1, /**< Pick from 1<<15..1<<16-1. */
  /** The other side of a connection is an OP: never create circuits to it,
   * and let it use any circuit ID it wants. */
  CIRC_ID_TYPE_NEITHER=2
} circ_id_type_t;

#define _CONN_TYPE_MIN 3
/** Type for sockets listening for OR connections. */
#define CONN_TYPE_OR_LISTENER 3
/** A bidirectional TLS connection transmitting a sequence of cells.
 * May be from an OR to an OR, or from an OP to an OR. */
#define CONN_TYPE_OR 4
/** A TCP connection from an onion router to a stream's destination. */
#define CONN_TYPE_EXIT 5
/** Type for sockets listening for SOCKS connections. */
#define CONN_TYPE_AP_LISTENER 6
/** A SOCKS proxy connection from the user application to the onion
 * proxy. */
#define CONN_TYPE_AP 7
/** Type for sockets listening for HTTP connections to the directory server. */
#define CONN_TYPE_DIR_LISTENER 8
/** Type for HTTP connections to the directory server. */
#define CONN_TYPE_DIR 9
/** Connection from the main process to a CPU worker process. */
#define CONN_TYPE_CPUWORKER 10
/** Type for listening for connections from user interface process. */
#define CONN_TYPE_CONTROL_LISTENER 11
/** Type for connections from user interface process. */
#define CONN_TYPE_CONTROL 12
/** Type for sockets listening for transparent connections redirected by pf or
 * netfilter. */
#define CONN_TYPE_AP_TRANS_LISTENER 13
/** Type for sockets listening for transparent connections redirected by
 * natd. */
#define CONN_TYPE_AP_NATD_LISTENER 14
/** Type for sockets listening for DNS requests. */
#define CONN_TYPE_AP_DNS_LISTENER 15
#define _CONN_TYPE_MAX 15
/* !!!! If _CONN_TYPE_MAX is ever over 15, we must grow the type field in
 * connection_t. */

/* Proxy client types */
#define PROXY_NONE 0
#define PROXY_CONNECT 1
#define PROXY_SOCKS4 2
#define PROXY_SOCKS5 3

/* Proxy client handshake states */
#define PROXY_HTTPS_WANT_CONNECT_OK 1
#define PROXY_SOCKS4_WANT_CONNECT_OK 2
#define PROXY_SOCKS5_WANT_AUTH_METHOD_NONE 3
#define PROXY_SOCKS5_WANT_AUTH_METHOD_RFC1929 4
#define PROXY_SOCKS5_WANT_AUTH_RFC1929_OK 5
#define PROXY_SOCKS5_WANT_CONNECT_OK 6
#define PROXY_CONNECTED 7

/** True iff <b>x</b> is an edge connection. */
#define CONN_IS_EDGE(x) \
  ((x)->type == CONN_TYPE_EXIT || (x)->type == CONN_TYPE_AP)

/** State for any listener connection. */
#define LISTENER_STATE_READY 0

#define _CPUWORKER_STATE_MIN 1
/** State for a connection to a cpuworker process that's idle. */
#define CPUWORKER_STATE_IDLE 1
/** State for a connection to a cpuworker process that's processing a
 * handshake. */
#define CPUWORKER_STATE_BUSY_ONION 2
#define _CPUWORKER_STATE_MAX 2

#define CPUWORKER_TASK_ONION CPUWORKER_STATE_BUSY_ONION

#define _OR_CONN_STATE_MIN 1
/** State for a connection to an OR: waiting for connect() to finish. */
#define OR_CONN_STATE_CONNECTING 1
/** State for a connection to an OR: waiting for proxy handshake to complete */
#define OR_CONN_STATE_PROXY_HANDSHAKING 2
/** State for a connection to an OR or client: SSL is handshaking, not done
 * yet. */
#define OR_CONN_STATE_TLS_HANDSHAKING 3
/** State for a connection to an OR: We're doing a second SSL handshake for
 * renegotiation purposes. */
#define OR_CONN_STATE_TLS_CLIENT_RENEGOTIATING 4
/** State for a connection at an OR: We're waiting for the client to
 * renegotiate. */
#define OR_CONN_STATE_TLS_SERVER_RENEGOTIATING 5
/** State for a connection to an OR: We're done with our SSL handshake, but we
 * haven't yet negotiated link protocol versions and sent a netinfo cell.
 */
#define OR_CONN_STATE_OR_HANDSHAKING 6
/** State for a connection to an OR: Ready to send/receive cells. */
#define OR_CONN_STATE_OPEN 7
#define _OR_CONN_STATE_MAX 7

#define _EXIT_CONN_STATE_MIN 1
/** State for an exit connection: waiting for response from DNS farm. */
#define EXIT_CONN_STATE_RESOLVING 1
/** State for an exit connection: waiting for connect() to finish. */
#define EXIT_CONN_STATE_CONNECTING 2
/** State for an exit connection: open and ready to transmit data. */
#define EXIT_CONN_STATE_OPEN 3
/** State for an exit connection: waiting to be removed. */
#define EXIT_CONN_STATE_RESOLVEFAILED 4
#define _EXIT_CONN_STATE_MAX 4

/* The AP state values must be disjoint from the EXIT state values. */
#define _AP_CONN_STATE_MIN 5
/** State for a SOCKS connection: waiting for SOCKS request. */
#define AP_CONN_STATE_SOCKS_WAIT 5
/** State for a SOCKS connection: got a y.onion URL; waiting to receive
 * rendezvous descriptor. */
#define AP_CONN_STATE_RENDDESC_WAIT 6
/** The controller will attach this connection to a circuit; it isn't our
 * job to do so. */
#define AP_CONN_STATE_CONTROLLER_WAIT 7
/** State for a SOCKS connection: waiting for a completed circuit. */
#define AP_CONN_STATE_CIRCUIT_WAIT 8
/** State for a SOCKS connection: sent BEGIN, waiting for CONNECTED. */
#define AP_CONN_STATE_CONNECT_WAIT 9
/** State for a SOCKS connection: sent RESOLVE, waiting for RESOLVED. */
#define AP_CONN_STATE_RESOLVE_WAIT 10
/** State for a SOCKS connection: ready to send and receive. */
#define AP_CONN_STATE_OPEN 11
/** State for a transparent natd connection: waiting for original
 * destination. */
#define AP_CONN_STATE_NATD_WAIT 12
#define _AP_CONN_STATE_MAX 12

/** True iff the AP_CONN_STATE_* value <b>s</b> means that the corresponding
 * edge connection is not attached to any circuit. */
#define AP_CONN_STATE_IS_UNATTACHED(s) \
  ((s) <= AP_CONN_STATE_CIRCUIT_WAIT || (s) == AP_CONN_STATE_NATD_WAIT)

#define _DIR_CONN_STATE_MIN 1
/** State for connection to directory server: waiting for connect(). */
#define DIR_CONN_STATE_CONNECTING 1
/** State for connection to directory server: sending HTTP request. */
#define DIR_CONN_STATE_CLIENT_SENDING 2
/** State for connection to directory server: reading HTTP response. */
#define DIR_CONN_STATE_CLIENT_READING 3
/** State for connection to directory server: happy and finished. */
#define DIR_CONN_STATE_CLIENT_FINISHED 4
/** State for connection at directory server: waiting for HTTP request. */
#define DIR_CONN_STATE_SERVER_COMMAND_WAIT 5
/** State for connection at directory server: sending HTTP response. */
#define DIR_CONN_STATE_SERVER_WRITING 6
#define _DIR_CONN_STATE_MAX 6

/** True iff the purpose of <b>conn</b> means that it's a server-side
 * directory connection. */
#define DIR_CONN_IS_SERVER(conn) ((conn)->purpose == DIR_PURPOSE_SERVER)

#define _CONTROL_CONN_STATE_MIN 1
/** State for a control connection: Authenticated and accepting v1 commands. */
#define CONTROL_CONN_STATE_OPEN 1
/** State for a control connection: Waiting for authentication; speaking
 * protocol v1. */
#define CONTROL_CONN_STATE_NEEDAUTH 2
#define _CONTROL_CONN_STATE_MAX 2

#define _DIR_PURPOSE_MIN 3
/** A connection to a directory server: download a rendezvous
 * descriptor. */
#define DIR_PURPOSE_FETCH_RENDDESC 3
/** A connection to a directory server: set after a rendezvous
 * descriptor is downloaded. */
#define DIR_PURPOSE_HAS_FETCHED_RENDDESC 4
/** A connection to a directory server: download one or more v2
 * network-status objects */
#define DIR_PURPOSE_FETCH_V2_NETWORKSTATUS 5
/** A connection to a directory server: download one or more server
 * descriptors. */
#define DIR_PURPOSE_FETCH_SERVERDESC 6
/** A connection to a directory server: download one or more extra-info
 * documents. */
#define DIR_PURPOSE_FETCH_EXTRAINFO 7
/** A connection to a directory server: upload a server descriptor. */
#define DIR_PURPOSE_UPLOAD_DIR 8
/** A connection to a directory server: upload a rendezvous
 * descriptor. */
#define DIR_PURPOSE_UPLOAD_RENDDESC 9
/** A connection to a directory server: upload a v3 networkstatus vote. */
#define DIR_PURPOSE_UPLOAD_VOTE 10
/** A connection to a directory server: upload a v3 consensus signature */
#define DIR_PURPOSE_UPLOAD_SIGNATURES 11
/** A connection to a directory server: download one or more v3 networkstatus
 * votes. */
#define DIR_PURPOSE_FETCH_STATUS_VOTE 12
/** A connection to a directory server: download a v3 detached signatures
 * object for a consensus. */
#define DIR_PURPOSE_FETCH_DETACHED_SIGNATURES 13
/** A connection to a directory server: download a v3 networkstatus
 * consensus. */
#define DIR_PURPOSE_FETCH_CONSENSUS 14
/** A connection to a directory server: download one or more directory
 * authority certificates. */
#define DIR_PURPOSE_FETCH_CERTIFICATE 15

/** Purpose for connection at a directory server. */
#define DIR_PURPOSE_SERVER 16
/** A connection to a hidden service directory server: upload a v2 rendezvous
 * descriptor. */
#define DIR_PURPOSE_UPLOAD_RENDDESC_V2 17
/** A connection to a hidden service directory server: download a v2 rendezvous
 * descriptor. */
#define DIR_PURPOSE_FETCH_RENDDESC_V2 18
/** A connection to a directory server: download a microdescriptor. */
#define DIR_PURPOSE_FETCH_MICRODESC 19
#define _DIR_PURPOSE_MAX 19

/** True iff <b>p</b> is a purpose corresponding to uploading data to a
 * directory server. */
#define DIR_PURPOSE_IS_UPLOAD(p)                \
  ((p)==DIR_PURPOSE_UPLOAD_DIR ||               \
   (p)==DIR_PURPOSE_UPLOAD_RENDDESC ||          \
   (p)==DIR_PURPOSE_UPLOAD_VOTE ||              \
   (p)==DIR_PURPOSE_UPLOAD_SIGNATURES)

#define _EXIT_PURPOSE_MIN 1
/** This exit stream wants to do an ordinary connect. */
#define EXIT_PURPOSE_CONNECT 1
/** This exit stream wants to do a resolve (either normal or reverse). */
#define EXIT_PURPOSE_RESOLVE 2
#define _EXIT_PURPOSE_MAX 2

/* !!!! If any connection purpose is ever over 31, we must grow the type
 * field in connection_t. */

/** Circuit state: I'm the origin, still haven't done all my handshakes. */
#define CIRCUIT_STATE_BUILDING 0
/** Circuit state: Waiting to process the onionskin. */
#define CIRCUIT_STATE_ONIONSKIN_PENDING 1
/** Circuit state: I'd like to deliver a create, but my n_conn is still
 * connecting. */
#define CIRCUIT_STATE_OR_WAIT 2
/** Circuit state: onionskin(s) processed, ready to send/receive cells. */
#define CIRCUIT_STATE_OPEN 3

#define _CIRCUIT_PURPOSE_MIN 1

/* these circuits were initiated elsewhere */
#define _CIRCUIT_PURPOSE_OR_MIN 1
/** OR-side circuit purpose: normal circuit, at OR. */
#define CIRCUIT_PURPOSE_OR 1
/** OR-side circuit purpose: At OR, from Bob, waiting for intro from Alices. */
#define CIRCUIT_PURPOSE_INTRO_POINT 2
/** OR-side circuit purpose: At OR, from Alice, waiting for Bob. */
#define CIRCUIT_PURPOSE_REND_POINT_WAITING 3
/** OR-side circuit purpose: At OR, both circuits have this purpose. */
#define CIRCUIT_PURPOSE_REND_ESTABLISHED 4
#define _CIRCUIT_PURPOSE_OR_MAX 4

/* these circuits originate at this node */

/* here's how circ client-side purposes work:
 *   normal circuits are C_GENERAL.
 *   circuits that are c_introducing are either on their way to
 *     becoming open, or they are open and waiting for a
 *     suitable rendcirc before they send the intro.
 *   circuits that are c_introduce_ack_wait have sent the intro,
 *     but haven't gotten a response yet.
 *   circuits that are c_establish_rend are either on their way
 *     to becoming open, or they are open and have sent the
 *     establish_rendezvous cell but haven't received an ack.
 *   circuits that are c_rend_ready are open and have received a
 *     rend ack, but haven't heard from bob yet. if they have a
 *     buildstate->pending_final_cpath then they're expecting a
 *     cell from bob, else they're not.
 *   circuits that are c_rend_ready_intro_acked are open, and
 *     some intro circ has sent its intro and received an ack.
 *   circuits that are c_rend_joined are open, have heard from
 *     bob, and are talking to him.
 */
/** Client-side circuit purpose: Normal circuit, with cpath. */
#define CIRCUIT_PURPOSE_C_GENERAL 5
/** Client-side circuit purpose: at Alice, connecting to intro point. */
#define CIRCUIT_PURPOSE_C_INTRODUCING 6
/** Client-side circuit purpose: at Alice, sent INTRODUCE1 to intro point,
 * waiting for ACK/NAK. */
#define CIRCUIT_PURPOSE_C_INTRODUCE_ACK_WAIT 7
/** Client-side circuit purpose: at Alice, introduced and acked, closing. */
#define CIRCUIT_PURPOSE_C_INTRODUCE_ACKED 8
/** Client-side circuit purpose: at Alice, waiting for ack. */
#define CIRCUIT_PURPOSE_C_ESTABLISH_REND 9
/** Client-side circuit purpose: at Alice, waiting for Bob. */
#define CIRCUIT_PURPOSE_C_REND_READY 10
/** Client-side circuit purpose: at Alice, waiting for Bob, INTRODUCE
 * has been acknowledged. */
#define CIRCUIT_PURPOSE_C_REND_READY_INTRO_ACKED 11
/** Client-side circuit purpose: at Alice, rendezvous established. */
#define CIRCUIT_PURPOSE_C_REND_JOINED 12
/** This circuit is used for build time measurement only */
#define CIRCUIT_PURPOSE_C_MEASURE_TIMEOUT 13
#define _CIRCUIT_PURPOSE_C_MAX 13
/** Hidden-service-side circuit purpose: at Bob, waiting for introductions. */
#define CIRCUIT_PURPOSE_S_ESTABLISH_INTRO 14
/** Hidden-service-side circuit purpose: at Bob, successfully established
 * intro. */
#define CIRCUIT_PURPOSE_S_INTRO 15
/** Hidden-service-side circuit purpose: at Bob, connecting to rend point. */
#define CIRCUIT_PURPOSE_S_CONNECT_REND 16
/** Hidden-service-side circuit purpose: at Bob, rendezvous established. */
#define CIRCUIT_PURPOSE_S_REND_JOINED 17
/** A testing circuit; not meant to be used for actual traffic. */
#define CIRCUIT_PURPOSE_TESTING 18
/** A controller made this circuit and Tor should not use it. */
#define CIRCUIT_PURPOSE_CONTROLLER 19
#define _CIRCUIT_PURPOSE_MAX 19
/** A catch-all for unrecognized purposes. Currently we don't expect
 * to make or see any circuits with this purpose. */
#define CIRCUIT_PURPOSE_UNKNOWN 255

/** True iff the circuit purpose <b>p</b> is for a circuit that
 * originated at this node. */
#define CIRCUIT_PURPOSE_IS_ORIGIN(p) ((p)>_CIRCUIT_PURPOSE_OR_MAX)
/** True iff the circuit purpose <b>p</b> is for a circuit that originated
 * here to serve as a client.  (Hidden services don't count here.) */
#define CIRCUIT_PURPOSE_IS_CLIENT(p)  \
  ((p)> _CIRCUIT_PURPOSE_OR_MAX &&    \
   (p)<=_CIRCUIT_PURPOSE_C_MAX)
/** True iff the circuit_t <b>c</b> is actually an origin_circuit_t. */
#define CIRCUIT_IS_ORIGIN(c) (CIRCUIT_PURPOSE_IS_ORIGIN((c)->purpose))
/** True iff the circuit purpose <b>p</b> is for an established rendezvous
 * circuit. */
#define CIRCUIT_PURPOSE_IS_ESTABLISHED_REND(p) \
  ((p) == CIRCUIT_PURPOSE_C_REND_JOINED ||     \
   (p) == CIRCUIT_PURPOSE_S_REND_JOINED)

/** How many circuits do we want simultaneously in-progress to handle
 * a given stream? */
#define MIN_CIRCUITS_HANDLING_STREAM 2

/* These RELAY_COMMAND constants define values for relay cell commands, and
* must match those defined in tor-spec.txt. */
#define RELAY_COMMAND_BEGIN 1
#define RELAY_COMMAND_DATA 2
#define RELAY_COMMAND_END 3
#define RELAY_COMMAND_CONNECTED 4
#define RELAY_COMMAND_SENDME 5
#define RELAY_COMMAND_EXTEND 6
#define RELAY_COMMAND_EXTENDED 7
#define RELAY_COMMAND_TRUNCATE 8
#define RELAY_COMMAND_TRUNCATED 9
#define RELAY_COMMAND_DROP 10
#define RELAY_COMMAND_RESOLVE 11
#define RELAY_COMMAND_RESOLVED 12
#define RELAY_COMMAND_BEGIN_DIR 13

#define RELAY_COMMAND_ESTABLISH_INTRO 32
#define RELAY_COMMAND_ESTABLISH_RENDEZVOUS 33
#define RELAY_COMMAND_INTRODUCE1 34
#define RELAY_COMMAND_INTRODUCE2 35
#define RELAY_COMMAND_RENDEZVOUS1 36
#define RELAY_COMMAND_RENDEZVOUS2 37
#define RELAY_COMMAND_INTRO_ESTABLISHED 38
#define RELAY_COMMAND_RENDEZVOUS_ESTABLISHED 39
#define RELAY_COMMAND_INTRODUCE_ACK 40

/* Reasons why an OR connection is closed. */
#define END_OR_CONN_REASON_DONE           1
#define END_OR_CONN_REASON_REFUSED        2 /* connection refused */
#define END_OR_CONN_REASON_OR_IDENTITY    3
#define END_OR_CONN_REASON_CONNRESET      4 /* connection reset by peer */
#define END_OR_CONN_REASON_TIMEOUT        5
#define END_OR_CONN_REASON_NO_ROUTE       6 /* no route to host/net */
#define END_OR_CONN_REASON_IO_ERROR       7 /* read/write error */
#define END_OR_CONN_REASON_RESOURCE_LIMIT 8 /* sockets, buffers, etc */
#define END_OR_CONN_REASON_MISC           9

/* Reasons why we (or a remote OR) might close a stream. See tor-spec.txt for
 * documentation of these.  The values must match. */
#define END_STREAM_REASON_MISC 1
#define END_STREAM_REASON_RESOLVEFAILED 2
#define END_STREAM_REASON_CONNECTREFUSED 3
#define END_STREAM_REASON_EXITPOLICY 4
#define END_STREAM_REASON_DESTROY 5
#define END_STREAM_REASON_DONE 6
#define END_STREAM_REASON_TIMEOUT 7
#define END_STREAM_REASON_NOROUTE 8
#define END_STREAM_REASON_HIBERNATING 9
#define END_STREAM_REASON_INTERNAL 10
#define END_STREAM_REASON_RESOURCELIMIT 11
#define END_STREAM_REASON_CONNRESET 12
#define END_STREAM_REASON_TORPROTOCOL 13
#define END_STREAM_REASON_NOTDIRECTORY 14
#define END_STREAM_REASON_ENTRYPOLICY 15

/* These high-numbered end reasons are not part of the official spec,
 * and are not intended to be put in relay end cells. They are here
 * to be more informative when sending back socks replies to the
 * application. */
/* XXXX 256 is no longer used; feel free to reuse it. */
/** We were unable to attach the connection to any circuit at all. */
/* XXXX the ways we use this one don't make a lot of sense. */
#define END_STREAM_REASON_CANT_ATTACH 257
/** We can't connect to any directories at all, so we killed our streams
 * before they can time out. */
#define END_STREAM_REASON_NET_UNREACHABLE 258
/** This is a SOCKS connection, and the client used (or misused) the SOCKS
 * protocol in a way we couldn't handle. */
#define END_STREAM_REASON_SOCKSPROTOCOL 259
/** This is a transparent proxy connection, but we can't extract the original
 * target address:port. */
#define END_STREAM_REASON_CANT_FETCH_ORIG_DEST 260
/** This is a connection on the NATD port, and the destination IP:Port was
 * either ill-formed or out-of-range. */
#define END_STREAM_REASON_INVALID_NATD_DEST 261
/** The target address is in a private network (like 127.0.0.1 or 10.0.0.1);
 * you don't want to do that over a randomly chosen exit */
#define END_STREAM_REASON_PRIVATE_ADDR 262

/** Bitwise-and this value with endreason to mask out all flags. */
#define END_STREAM_REASON_MASK 511

/** Bitwise-or this with the argument to control_event_stream_status
 * to indicate that the reason came from an END cell. */
#define END_STREAM_REASON_FLAG_REMOTE 512
/** Bitwise-or this with the argument to control_event_stream_status
 * to indicate that we already sent a CLOSED stream event. */
#define END_STREAM_REASON_FLAG_ALREADY_SENT_CLOSED 1024
/** Bitwise-or this with endreason to indicate that we already sent
 * a socks reply, and no further reply needs to be sent from
 * connection_mark_unattached_ap(). */
#define END_STREAM_REASON_FLAG_ALREADY_SOCKS_REPLIED 2048

/** Reason for remapping an AP connection's address: we have a cached
 * answer. */
#define REMAP_STREAM_SOURCE_CACHE 1
/** Reason for remapping an AP connection's address: the exit node told us an
 * answer. */
#define REMAP_STREAM_SOURCE_EXIT 2

/* 'type' values to use in RESOLVED cells.  Specified in tor-spec.txt. */
#define RESOLVED_TYPE_HOSTNAME 0
#define RESOLVED_TYPE_IPV4 4
#define RESOLVED_TYPE_IPV6 6
#define RESOLVED_TYPE_ERROR_TRANSIENT 0xF0
#define RESOLVED_TYPE_ERROR 0xF1

/* Negative reasons are internal: we never send them in a DESTROY or TRUNCATE
 * call; they only go to the controller for tracking  */
/** Our post-timeout circuit time measurement period expired.
 * We must give up now */
#define END_CIRC_REASON_MEASUREMENT_EXPIRED -3

/** We couldn't build a path for this circuit. */
#define END_CIRC_REASON_NOPATH          -2
/** Catch-all "other" reason for closing origin circuits. */
#define END_CIRC_AT_ORIGIN              -1

/* Reasons why we (or a remote OR) might close a circuit. See tor-spec.txt for
 * documentation of these. */
#define _END_CIRC_REASON_MIN            0
#define END_CIRC_REASON_NONE            0
#define END_CIRC_REASON_TORPROTOCOL     1
#define END_CIRC_REASON_INTERNAL        2
#define END_CIRC_REASON_REQUESTED       3
#define END_CIRC_REASON_HIBERNATING     4
#define END_CIRC_REASON_RESOURCELIMIT   5
#define END_CIRC_REASON_CONNECTFAILED   6
#define END_CIRC_REASON_OR_IDENTITY     7
#define END_CIRC_REASON_OR_CONN_CLOSED  8
#define END_CIRC_REASON_FINISHED        9
#define END_CIRC_REASON_TIMEOUT         10
#define END_CIRC_REASON_DESTROYED       11
#define END_CIRC_REASON_NOSUCHSERVICE   12
#define _END_CIRC_REASON_MAX            12

/** Bitwise-OR this with the argument to circuit_mark_for_close() or
 * control_event_circuit_status() to indicate that the reason was
 * passed through from a destroy or truncate cell. */
#define END_CIRC_REASON_FLAG_REMOTE     512

/** Length of 'y' portion of 'y.onion' URL. */
#define REND_SERVICE_ID_LEN_BASE32 16

/** Length of 'y.onion' including '.onion' URL. */
#define REND_SERVICE_ADDRESS_LEN (16+1+5)

/** Length of a binary-encoded rendezvous service ID. */
#define REND_SERVICE_ID_LEN 10

/** Time period for which a v2 descriptor will be valid. */
#define REND_TIME_PERIOD_V2_DESC_VALIDITY (24*60*60)

/** Time period within which two sets of v2 descriptors will be uploaded in
 * parallel. */
#define REND_TIME_PERIOD_OVERLAPPING_V2_DESCS (60*60)

/** Number of non-consecutive replicas (i.e. distributed somewhere
 * in the ring) for a descriptor. */
#define REND_NUMBER_OF_NON_CONSECUTIVE_REPLICAS 2

/** Number of consecutive replicas for a descriptor. */
#define REND_NUMBER_OF_CONSECUTIVE_REPLICAS 3

/** Length of v2 descriptor ID (32 base32 chars = 160 bits). */
#define REND_DESC_ID_V2_LEN_BASE32 32

/** Length of the base32-encoded secret ID part of versioned hidden service
 * descriptors. */
#define REND_SECRET_ID_PART_LEN_BASE32 32

/** Length of the base32-encoded hash of an introduction point's
 * identity key. */
#define REND_INTRO_POINT_ID_LEN_BASE32 32

/** Length of the descriptor cookie that is used for client authorization
 * to hidden services. */
#define REND_DESC_COOKIE_LEN 16

/** Length of the base64-encoded descriptor cookie that is used for
 * exchanging client authorization between hidden service and client. */
#define REND_DESC_COOKIE_LEN_BASE64 22

/** Length of client identifier in encrypted introduction points for hidden
 * service authorization type 'basic'. */
#define REND_BASIC_AUTH_CLIENT_ID_LEN 4

/** Multiple of the number of clients to which the real number of clients
 * is padded with fake clients for hidden service authorization type
 * 'basic'. */
#define REND_BASIC_AUTH_CLIENT_MULTIPLE 16

/** Length of client entry consisting of client identifier and encrypted
 * session key for hidden service authorization type 'basic'. */
#define REND_BASIC_AUTH_CLIENT_ENTRY_LEN (REND_BASIC_AUTH_CLIENT_ID_LEN \
                                          + CIPHER_KEY_LEN)

/** Maximum size of v2 hidden service descriptors. */
#define REND_DESC_MAX_SIZE (20 * 1024)

/** Legal characters for use in authorized client names for a hidden
 * service. */
#define REND_LEGAL_CLIENTNAME_CHARACTERS \
  "abcdefghijklmnopqrstuvwxyzABCDEFGHIJKLMNOPQRSTUVWXYZ0123456789+-_"

/** Maximum length of authorized client names for a hidden service. */
#define REND_CLIENTNAME_MAX_LEN 16

/** Length of the rendezvous cookie that is used to connect circuits at the
 * rendezvous point. */
#define REND_COOKIE_LEN DIGEST_LEN

/** Client authorization type that a hidden service performs. */
typedef enum rend_auth_type_t {
  REND_NO_AUTH      = 0,
  REND_BASIC_AUTH   = 1,
  REND_STEALTH_AUTH = 2,
} rend_auth_type_t;

/** Client-side configuration of authorization for a hidden service. */
typedef struct rend_service_authorization_t {
  char descriptor_cookie[REND_DESC_COOKIE_LEN];
  char onion_address[REND_SERVICE_ADDRESS_LEN+1];
  rend_auth_type_t auth_type;
} rend_service_authorization_t;

/** Client- and server-side data that is used for hidden service connection
 * establishment. Not all fields contain data depending on where this struct
 * is used. */
typedef struct rend_data_t {
  /** Onion address (without the .onion part) that a client requests. */
  char onion_address[REND_SERVICE_ID_LEN_BASE32+1];

  /** (Optional) descriptor cookie that is used by a client. */
  char descriptor_cookie[REND_DESC_COOKIE_LEN];

  /** Authorization type for accessing a service used by a client. */
  rend_auth_type_t auth_type;

  /** Hash of the hidden service's PK used by a service. */
  char rend_pk_digest[DIGEST_LEN];

  /** Rendezvous cookie used by both, client and service. */
  char rend_cookie[REND_COOKIE_LEN];
} rend_data_t;

/** Time interval for tracking possible replays of INTRODUCE2 cells.
 * Incoming cells with timestamps half of this interval in the past or
 * future are dropped immediately. */
#define REND_REPLAY_TIME_INTERVAL (60 * 60)

/** Used to indicate which way a cell is going on a circuit. */
typedef enum {
  CELL_DIRECTION_IN=1, /**< The cell is moving towards the origin. */
  CELL_DIRECTION_OUT=2, /**< The cell is moving away from the origin. */
} cell_direction_t;

/** Initial value for both sides of a circuit transmission window when the
 * circuit is initialized.  Measured in cells. */
#define CIRCWINDOW_START 1000
#define CIRCWINDOW_START_MIN 100
#define CIRCWINDOW_START_MAX 1000
/** Amount to increment a circuit window when we get a circuit SENDME. */
#define CIRCWINDOW_INCREMENT 100
/** Initial value on both sides of a stream transmission window when the
 * stream is initialized.  Measured in cells. */
#define STREAMWINDOW_START 500
/** Amount to increment a stream window when we get a stream SENDME. */
#define STREAMWINDOW_INCREMENT 50

/* Cell commands.  These values are defined in tor-spec.txt. */
#define CELL_PADDING 0
#define CELL_CREATE 1
#define CELL_CREATED 2
#define CELL_RELAY 3
#define CELL_DESTROY 4
#define CELL_CREATE_FAST 5
#define CELL_CREATED_FAST 6
#define CELL_VERSIONS 7
#define CELL_NETINFO 8
#define CELL_RELAY_EARLY 9

/** True iff the cell command <b>x</b> is one that implies a variable-length
 * cell. */
#define CELL_COMMAND_IS_VAR_LENGTH(x) ((x) == CELL_VERSIONS)

/** How long to test reachability before complaining to the user. */
#define TIMEOUT_UNTIL_UNREACHABILITY_COMPLAINT (20*60)

/** Legal characters in a nickname. */
#define LEGAL_NICKNAME_CHARACTERS \
  "abcdefghijklmnopqrstuvwxyzABCDEFGHIJKLMNOPQRSTUVWXYZ0123456789"

/** Name to use in client TLS certificates if no nickname is given. Once
 * Tor 0.1.2.x is obsolete, we can remove this. */
#define DEFAULT_CLIENT_NICKNAME "client"

/** Name chosen by routers that don't configure nicknames */
#define UNNAMED_ROUTER_NICKNAME "Unnamed"

/** Number of bytes in a SOCKS4 header. */
#define SOCKS4_NETWORK_LEN 8

/*
 * Relay payload:
 *         Relay command           [1 byte]
 *         Recognized              [2 bytes]
 *         Stream ID               [2 bytes]
 *         Partial SHA-1           [4 bytes]
 *         Length                  [2 bytes]
 *         Relay payload           [498 bytes]
 */

/** Number of bytes in a cell, minus cell header. */
#define CELL_PAYLOAD_SIZE 509
/** Number of bytes in a cell transmitted over the network. */
#define CELL_NETWORK_SIZE 512

/** Length of a header on a variable-length cell. */
#define VAR_CELL_HEADER_SIZE 5

/** Number of bytes in a relay cell's header (not including general cell
 * header). */
#define RELAY_HEADER_SIZE (1+2+2+4+2)
/** Largest number of bytes that can fit in a relay cell payload. */
#define RELAY_PAYLOAD_SIZE (CELL_PAYLOAD_SIZE-RELAY_HEADER_SIZE)

/** Identifies a circuit on an or_connection */
typedef uint16_t circid_t;
/** Identifies a stream on a circuit */
typedef uint16_t streamid_t;

/** Parsed onion routing cell.  All communication between nodes
 * is via cells. */
typedef struct cell_t {
  circid_t circ_id; /**< Circuit which received the cell. */
  uint8_t command; /**< Type of the cell: one of CELL_PADDING, CELL_CREATE,
                    * CELL_DESTROY, etc */
  uint8_t payload[CELL_PAYLOAD_SIZE]; /**< Cell body. */
} cell_t;

/** Parsed variable-length onion routing cell. */
typedef struct var_cell_t {
  /** Type of the cell: CELL_VERSIONS, etc. */
  uint8_t command;
  /** Circuit thich received the cell */
  circid_t circ_id;
<<<<<<< HEAD
  uint16_t payload_len; /**< The actual length of <b>payload</b>. */
  uint8_t payload[FLEXIBLE_ARRAY_MEMBER];
=======
  /** Number of bytes actually stored in <b>payload</b> */
  uint16_t payload_len;
  /** Payload of this cell */
  uint8_t payload[1];
>>>>>>> 6617822b
} var_cell_t;

/** A cell as packed for writing to the network. */
typedef struct packed_cell_t {
  struct packed_cell_t *next; /**< Next cell queued on this circuit. */
  char body[CELL_NETWORK_SIZE]; /**< Cell as packed for network. */
} packed_cell_t;

/** Number of cells added to a circuit queue including their insertion
 * time on 10 millisecond detail; used for buffer statistics. */
typedef struct insertion_time_elem_t {
  struct insertion_time_elem_t *next; /**< Next element in queue. */
  uint32_t insertion_time; /**< When were cells inserted (in 10 ms steps
                             * starting at 0:00 of the current day)? */
  unsigned counter; /**< How many cells were inserted? */
} insertion_time_elem_t;

/** Queue of insertion times. */
typedef struct insertion_time_queue_t {
  struct insertion_time_elem_t *first; /**< First element in queue. */
  struct insertion_time_elem_t *last; /**< Last element in queue. */
} insertion_time_queue_t;

/** A queue of cells on a circuit, waiting to be added to the
 * or_connection_t's outbuf. */
typedef struct cell_queue_t {
  packed_cell_t *head; /**< The first cell, or NULL if the queue is empty. */
  packed_cell_t *tail; /**< The last cell, or NULL if the queue is empty. */
  int n; /**< The number of cells in the queue. */
  insertion_time_queue_t *insertion_times; /**< Insertion times of cells. */
} cell_queue_t;

/** Beginning of a RELAY cell payload. */
typedef struct {
  uint8_t command; /**< The end-to-end relay command. */
  uint16_t recognized; /**< Used to tell whether cell is for us. */
  streamid_t stream_id; /**< Which stream is this cell associated with? */
  char integrity[4]; /**< Used to tell whether cell is corrupted. */
  uint16_t length; /**< How long is the payload body? */
} relay_header_t;

typedef struct buf_t buf_t;
typedef struct socks_request_t socks_request_t;

/* Values for connection_t.magic: used to make sure that downcasts (casts from
* connection_t to foo_connection_t) are safe. */
#define BASE_CONNECTION_MAGIC 0x7C3C304Eu
#define OR_CONNECTION_MAGIC 0x7D31FF03u
#define EDGE_CONNECTION_MAGIC 0xF0374013u
#define DIR_CONNECTION_MAGIC 0x9988ffeeu
#define CONTROL_CONNECTION_MAGIC 0x8abc765du

/** Description of a connection to another host or process, and associated
 * data.
 *
 * A connection is named based on what it's connected to -- an "OR
 * connection" has a Tor node on the other end, an "exit
 * connection" has a website or other server on the other end, and an
 * "AP connection" has an application proxy (and thus a user) on the
 * other end.
 *
 * Every connection has a type and a state.  Connections never change
 * their type, but can go through many state changes in their lifetime.
 *
 * Every connection has two associated input and output buffers.
 * Listeners don't use them.  For non-listener connections, incoming
 * data is appended to conn->inbuf, and outgoing data is taken from
 * conn->outbuf.  Connections differ primarily in the functions called
 * to fill and drain these buffers.
 */
typedef struct connection_t {
  uint32_t magic; /**< For memory debugging: must equal one of
                   * *_CONNECTION_MAGIC. */

  uint8_t state; /**< Current state of this connection. */
  unsigned int type:4; /**< What kind of connection is this? */
  unsigned int purpose:5; /**< Only used for DIR and EXIT types currently. */

  /* The next fields are all one-bit booleans. Some are only applicable to
   * connection subtypes, but we hold them here anyway, to save space.
   */
  unsigned int read_blocked_on_bw:1; /**< Boolean: should we start reading
                            * again once the bandwidth throttler allows it? */
  unsigned int write_blocked_on_bw:1; /**< Boolean: should we start writing
                             * again once the bandwidth throttler allows
                             * writes? */
  unsigned int hold_open_until_flushed:1; /**< Despite this connection's being
                                      * marked for close, do we flush it
                                      * before closing it? */
  unsigned int inbuf_reached_eof:1; /**< Boolean: did read() return 0 on this
                                     * conn? */
  /** Set to 1 when we're inside connection_flushed_some to keep us from
   * calling connection_handle_write() recursively. */
  unsigned int in_flushed_some:1;

  /* For linked connections:
   */
  unsigned int linked:1; /**< True if there is, or has been, a linked_conn. */
  /** True iff we'd like to be notified about read events from the
   * linked conn. */
  unsigned int reading_from_linked_conn:1;
  /** True iff we're willing to write to the linked conn. */
  unsigned int writing_to_linked_conn:1;
  /** True iff we're currently able to read on the linked conn, and our
   * read_event should be made active with libevent. */
  unsigned int active_on_link:1;
  /** True iff we've called connection_close_immediate() on this linked
   * connection. */
  unsigned int linked_conn_is_closed:1;

  /** CONNECT/SOCKS proxy client handshake state (for outgoing connections). */
  unsigned int proxy_state:4;

  /** Our socket; -1 if this connection is closed, or has no socket. */
  evutil_socket_t s;
  int conn_array_index; /**< Index into the global connection array. */

  struct event *read_event; /**< Libevent event structure. */
  struct event *write_event; /**< Libevent event structure. */
  buf_t *inbuf; /**< Buffer holding data read over this connection. */
  buf_t *outbuf; /**< Buffer holding data to write over this connection. */
  size_t outbuf_flushlen; /**< How much data should we try to flush from the
                           * outbuf? */
  time_t timestamp_lastread; /**< When was the last time libevent said we could
                              * read? */
  time_t timestamp_lastwritten; /**< When was the last time libevent said we
                                 * could write? */

#ifdef USE_BUFFEREVENTS
  struct bufferevent *bufev; /**< A Libevent buffered IO structure. */
#endif

  time_t timestamp_created; /**< When was this connection_t created? */

  /* XXXX_IP6 make this IPv6-capable */
  int socket_family; /**< Address family of this connection's socket.  Usually
                      * AF_INET, but it can also be AF_UNIX, or in the future
                      * AF_INET6 */
  tor_addr_t addr; /**< IP of the other side of the connection; used to
                    * identify routers, along with port. */
  uint16_t port; /**< If non-zero, port on the other end
                  * of the connection. */
  uint16_t marked_for_close; /**< Should we close this conn on the next
                              * iteration of the main loop? (If true, holds
                              * the line number where this connection was
                              * marked.) */
  const char *marked_for_close_file; /**< For debugging: in which file were
                                      * we marked for close? */
  char *address; /**< FQDN (or IP) of the guy on the other end.
                  * strdup into this, because free_connection() frees it. */
  /** Another connection that's connected to this one in lieu of a socket. */
  struct connection_t *linked_conn;

  /** Unique identifier for this connection on this Tor instance. */
  uint64_t global_identifier;

  /* XXXX022 move this field, and all the listener-only fields (just
     socket_family, I think), into a new listener_connection_t subtype. */
  /** If the connection is a CONN_TYPE_AP_DNS_LISTENER, this field points
   * to the evdns_server_port is uses to listen to and answer connections. */
  struct evdns_server_port *dns_server_port;

  /** Unique ID for measuring tunneled network status requests. */
  uint64_t dirreq_id;
} connection_t;

/** Stores flags and information related to the portion of a v2 Tor OR
 * connection handshake that happens after the TLS handshake is finished.
 */
typedef struct or_handshake_state_t {
  /** When was the VERSIONS cell sent on this connection?  Used to get
   * an estimate of the skew in the returning NETINFO reply. */
  time_t sent_versions_at;
  /** True iff we originated this connection */
  unsigned int started_here : 1;
  /** True iff we have received and processed a VERSIONS cell. */
  unsigned int received_versions : 1;
} or_handshake_state_t;

/** Subtype of connection_t for an "OR connection" -- that is, one that speaks
 * cells over TLS. */
typedef struct or_connection_t {
  connection_t _base;

  /** Hash of the public RSA key for the other side's identity key, or zeroes
   * if the other side hasn't shown us a valid identity key. */
  char identity_digest[DIGEST_LEN];
  char *nickname; /**< Nickname of OR on other side (if any). */

  tor_tls_t *tls; /**< TLS connection state. */
  int tls_error; /**< Last tor_tls error code. */
  /** When we last used this conn for any client traffic. If not
   * recent, we can rate limit it further. */
  time_t client_used;

  tor_addr_t real_addr; /**< The actual address that this connection came from
                       * or went to.  The <b>addr</b> field is prone to
                       * getting overridden by the address from the router
                       * descriptor matching <b>identity_digest</b>. */

  circ_id_type_t circ_id_type:2; /**< When we send CREATE cells along this
                                  * connection, which half of the space should
                                  * we use? */
  /** Should this connection be used for extending circuits to the server
   * matching the <b>identity_digest</b> field?  Set to true if we're pretty
   * sure we aren't getting MITMed, either because we're connected to an
   * address listed in a server descriptor, or because an authenticated
   * NETINFO cell listed the address we're connected to as recognized. */
  unsigned int is_canonical:1;
  /** True iff this connection shouldn't get any new circs attached to it,
   * because the connection is too old, or because there's a better one.
   * More generally, this flag is used to note an unhealthy connection;
   * for example, if a bad connection fails we shouldn't assume that the
   * router itself has a problem.
   */
  unsigned int is_bad_for_new_circs:1;
  uint8_t link_proto; /**< What protocol version are we using? 0 for
                       * "none negotiated yet." */
  circid_t next_circ_id; /**< Which circ_id do we try to use next on
                          * this connection?  This is always in the
                          * range 0..1<<15-1. */

  or_handshake_state_t *handshake_state; /**< If we are setting this connection
                                          * up, state information to do so. */
  time_t timestamp_lastempty; /**< When was the outbuf last completely empty?*/
  time_t timestamp_last_added_nonpadding; /** When did we last add a
                                           * non-padding cell to the outbuf? */

  /* bandwidth* and *_bucket only used by ORs in OPEN state: */
  int bandwidthrate; /**< Bytes/s added to the bucket. (OPEN ORs only.) */
  int bandwidthburst; /**< Max bucket size for this conn. (OPEN ORs only.) */
#ifndef USE_BUFFEREVENTS
  int read_bucket; /**< When this hits 0, stop receiving. Every second we
                    * add 'bandwidthrate' to this, capping it at
                    * bandwidthburst. (OPEN ORs only) */
  int write_bucket; /**< When this hits 0, stop writing. Like read_bucket. */
#else
  /** DOCDOC */
  /* XXXX we could share this among all connections. */
  struct ev_token_bucket_cfg *bucket_cfg;
#endif
  int n_circuits; /**< How many circuits use this connection as p_conn or
                   * n_conn ? */

  /** Double-linked ring of circuits with queued cells waiting for room to
   * free up on this connection's outbuf.  Every time we pull cells from a
   * circuit, we advance this pointer to the next circuit in the ring. */
  struct circuit_t *active_circuits;
  /** Priority queue of cell_ewma_t for circuits with queued cells waiting for
   * room to free up on this connection's outbuf.  Kept in heap order
   * according to EWMA.
   *
   * This is redundant with active_circuits; if we ever decide only to use the
   * cell_ewma algorithm for choosing circuits, we can remove active_circuits.
   */
  smartlist_t *active_circuit_pqueue;
  /** The tick on which the cell_ewma_ts in active_circuit_pqueue last had
   * their ewma values rescaled. */
  unsigned active_circuit_pqueue_last_recalibrated;
  struct or_connection_t *next_with_same_id; /**< Next connection with same
                                              * identity digest as this one. */
} or_connection_t;

/** Subtype of connection_t for an "edge connection" -- that is, a socks (ap)
 * connection, or an exit. */
typedef struct edge_connection_t {
  connection_t _base;

  struct edge_connection_t *next_stream; /**< Points to the next stream at this
                                          * edge, if any */
  struct crypt_path_t *cpath_layer; /**< A pointer to which node in the circ
                                     * this conn exits at. */
  int package_window; /**< How many more relay cells can I send into the
                       * circuit? */
  int deliver_window; /**< How many more relay cells can end at me? */

  /** Nickname of planned exit node -- used with .exit support. */
  char *chosen_exit_name;

  socks_request_t *socks_request; /**< SOCKS structure describing request (AP
                                   * only.) */
  struct circuit_t *on_circuit; /**< The circuit (if any) that this edge
                                 * connection is using. */

  uint32_t address_ttl; /**< TTL for address-to-addr mapping on exit
                         * connection.  Exit connections only. */

  streamid_t stream_id; /**< The stream ID used for this edge connection on its
                         * circuit */

  /** The reason why this connection is closing; passed to the controller. */
  uint16_t end_reason;

  /** Bytes read since last call to control_event_stream_bandwidth_used() */
  uint32_t n_read;

  /** Bytes written since last call to control_event_stream_bandwidth_used() */
  uint32_t n_written;

  /** What rendezvous service are we querying for? (AP only) */
  rend_data_t *rend_data;

  /** Number of times we've reassigned this application connection to
   * a new circuit. We keep track because the timeout is longer if we've
   * already retried several times. */
  uint8_t num_socks_retries;

  /** True iff this connection is for a DNS request only. */
  unsigned int is_dns_request:1;

  /** True iff this stream must attach to a one-hop circuit (e.g. for
   * begin_dir). */
  unsigned int want_onehop:1;
  /** True iff this stream should use a BEGIN_DIR relay command to establish
   * itself rather than BEGIN (either via onehop or via a whole circuit). */
  unsigned int use_begindir:1;

  unsigned int edge_has_sent_end:1; /**< For debugging; only used on edge
                         * connections.  Set once we've set the stream end,
                         * and check in connection_about_to_close_connection().
                         */
  /** True iff we've blocked reading until the circuit has fewer queued
   * cells. */
  unsigned int edge_blocked_on_circ:1;
  /** For AP connections only. If 1, and we fail to reach the chosen exit,
   * stop requiring it. */
  unsigned int chosen_exit_optional:1;
  /** For AP connections only. If non-zero, this exit node was picked as
   * a result of the TrackHostExit, and the value decrements every time
   * we fail to complete a circuit to our chosen exit -- if it reaches
   * zero, abandon the associated mapaddress. */
  unsigned int chosen_exit_retries:3;

  /** True iff this is an AP connection that came from a transparent or
   * NATd connection */
  unsigned int is_transparent_ap:1;

  /** If this is a DNSPort connection, this field holds the pending DNS
   * request that we're going to try to answer.  */
  struct evdns_server_request *dns_server_request;

} edge_connection_t;

/** Subtype of connection_t for an "directory connection" -- that is, an HTTP
 * connection to retrieve or serve directory material. */
typedef struct dir_connection_t {
  connection_t _base;

 /** Which 'resource' did we ask the directory for? This is typically the part
  * of the URL string that defines, relative to the directory conn purpose,
  * what thing we want.  For example, in router descriptor downloads by
  * descriptor digest, it contains "d/", then one ore more +-separated
  * fingerprints.
  **/
  char *requested_resource;
  unsigned int dirconn_direct:1; /**< Is this dirconn direct, or via Tor? */

  /* Used only for server sides of some dir connections, to implement
   * "spooling" of directory material to the outbuf.  Otherwise, we'd have
   * to append everything to the outbuf in one enormous chunk. */
  /** What exactly are we spooling right now? */
  enum {
    DIR_SPOOL_NONE=0, DIR_SPOOL_SERVER_BY_DIGEST, DIR_SPOOL_SERVER_BY_FP,
    DIR_SPOOL_EXTRA_BY_DIGEST, DIR_SPOOL_EXTRA_BY_FP,
    DIR_SPOOL_CACHED_DIR, DIR_SPOOL_NETWORKSTATUS,
    DIR_SPOOL_MICRODESC, /* NOTE: if we add another entry, add another bit. */
  } dir_spool_src : 3;
  /** If we're fetching descriptors, what router purpose shall we assign
   * to them? */
  uint8_t router_purpose;
  /** List of fingerprints for networkstatuses or descriptors to be spooled. */
  smartlist_t *fingerprint_stack;
  /** A cached_dir_t object that we're currently spooling out */
  struct cached_dir_t *cached_dir;
  /** The current offset into cached_dir. */
  off_t cached_dir_offset;
  /** The zlib object doing on-the-fly compression for spooled data. */
  tor_zlib_state_t *zlib_state;

  /** What rendezvous service are we querying for? */
  rend_data_t *rend_data;

  char identity_digest[DIGEST_LEN]; /**< Hash of the public RSA key for
                                     * the directory server's signing key. */

} dir_connection_t;

/** Subtype of connection_t for an connection to a controller. */
typedef struct control_connection_t {
  connection_t _base;

  uint32_t event_mask; /**< Bitfield: which events does this controller
                        * care about? */

  /** True if we have sent a protocolinfo reply on this connection. */
  unsigned int have_sent_protocolinfo:1;

  /** Amount of space allocated in incoming_cmd. */
  uint32_t incoming_cmd_len;
  /** Number of bytes currently stored in incoming_cmd. */
  uint32_t incoming_cmd_cur_len;
  /** A control command that we're reading from the inbuf, but which has not
   * yet arrived completely. */
  char *incoming_cmd;
} control_connection_t;

/** Cast a connection_t subtype pointer to a connection_t **/
#define TO_CONN(c) (&(((c)->_base)))
/** Helper macro: Given a pointer to to._base, of type from*, return &to. */
#define DOWNCAST(to, ptr) ((to*)SUBTYPE_P(ptr, to, _base))

/** Convert a connection_t* to an or_connection_t*; assert if the cast is
 * invalid. */
static or_connection_t *TO_OR_CONN(connection_t *);
/** Convert a connection_t* to a dir_connection_t*; assert if the cast is
 * invalid. */
static dir_connection_t *TO_DIR_CONN(connection_t *);
/** Convert a connection_t* to an edge_connection_t*; assert if the cast is
 * invalid. */
static edge_connection_t *TO_EDGE_CONN(connection_t *);
/** Convert a connection_t* to an control_connection_t*; assert if the cast is
 * invalid. */
static control_connection_t *TO_CONTROL_CONN(connection_t *);

static INLINE or_connection_t *TO_OR_CONN(connection_t *c)
{
  tor_assert(c->magic == OR_CONNECTION_MAGIC);
  return DOWNCAST(or_connection_t, c);
}
static INLINE dir_connection_t *TO_DIR_CONN(connection_t *c)
{
  tor_assert(c->magic == DIR_CONNECTION_MAGIC);
  return DOWNCAST(dir_connection_t, c);
}
static INLINE edge_connection_t *TO_EDGE_CONN(connection_t *c)
{
  tor_assert(c->magic == EDGE_CONNECTION_MAGIC);
  return DOWNCAST(edge_connection_t, c);
}
static INLINE control_connection_t *TO_CONTROL_CONN(connection_t *c)
{
  tor_assert(c->magic == CONTROL_CONNECTION_MAGIC);
  return DOWNCAST(control_connection_t, c);
}

/* Conditional macros to help write code that works whether bufferevents are
   disabled or not.

   We can't just write:
      if (conn->bufev) {
        do bufferevent stuff;
      } else {
        do other stuff;
      }
   because the bufferevent stuff won't even compile unless we have a fairly
   new version of Libevent.  Instead, we say:
      IF_HAS_BUFFEREVENT(conn, { do_bufferevent_stuff } );
   or:
      IF_HAS_BUFFEREVENT(conn, {
        do bufferevent stuff;
      }) ELSE_IF_NO_BUFFEREVENT {
        do non-bufferevent stuff;
      }
   If we're compiling with bufferevent support, then the macros expand more or
   less to:
      if (conn->bufev) {
        do_bufferevent_stuff;
      } else {
        do non-bufferevent stuff;
      }
   and if we aren't using bufferevents, they expand more or less to:
      { do non-bufferevent stuff; }
*/
#ifdef USE_BUFFEREVENTS
#define HAS_BUFFEREVENT(c) (((c)->bufev) != NULL)
#define IF_HAS_BUFFEREVENT(c, stmt)                \
  if ((c)->bufev) do {                             \
      stmt ;                                       \
  } while (0)
#define ELSE_IF_NO_BUFFEREVENT ; else
#define IF_HAS_NO_BUFFEREVENT(c)                   \
  if (NULL == (c)->bufev)
#else
#define HAS_BUFFEREVENT(c) (0)
#define IF_HAS_BUFFEREVENT(c, stmt) (void)0
#define ELSE_IF_NO_BUFFEREVENT ;
#define IF_HAS_NO_BUFFEREVENT(c)                \
  if (1)
#endif

/** What action type does an address policy indicate: accept or reject? */
typedef enum {
  ADDR_POLICY_ACCEPT=1,
  ADDR_POLICY_REJECT=2,
} addr_policy_action_t;

/** A reference-counted address policy rule. */
typedef struct addr_policy_t {
  int refcnt; /**< Reference count */
  addr_policy_action_t policy_type:2;/**< What to do when the policy matches.*/
  unsigned int is_private:1; /**< True iff this is the pseudo-address,
                              * "private". */
  unsigned int is_canonical:1; /**< True iff this policy is the canonical
                                * copy (stored in a hash table to avoid
                                * duplication of common policies) */
  maskbits_t maskbits; /**< Accept/reject all addresses <b>a</b> such that the
                 * first <b>maskbits</b> bits of <b>a</b> match
                 * <b>addr</b>. */
  tor_addr_t addr; /**< Base address to accept or reject. */
  uint16_t prt_min; /**< Lowest port number to accept/reject. */
  uint16_t prt_max; /**< Highest port number to accept/reject. */
} addr_policy_t;

/** A cached_dir_t represents a cacheable directory object, along with its
 * compressed form. */
typedef struct cached_dir_t {
  char *dir; /**< Contents of this object, NUL-terminated. */
  char *dir_z; /**< Compressed contents of this object. */
  size_t dir_len; /**< Length of <b>dir</b> (not counting its NUL). */
  size_t dir_z_len; /**< Length of <b>dir_z</b>. */
  time_t published; /**< When was this object published. */
  digests_t digests; /**< Digests of this object (networkstatus only) */
  int refcnt; /**< Reference count for this cached_dir_t. */
} cached_dir_t;

/** Enum used to remember where a signed_descriptor_t is stored and how to
 * manage the memory for signed_descriptor_body.  */
typedef enum {
  /** The descriptor isn't stored on disk at all: the copy in memory is
   * canonical; the saved_offset field is meaningless. */
  SAVED_NOWHERE=0,
  /** The descriptor is stored in the cached_routers file: the
   * signed_descriptor_body is meaningless; the signed_descriptor_len and
   * saved_offset are used to index into the mmaped cache file. */
  SAVED_IN_CACHE,
  /** The descriptor is stored in the cached_routers.new file: the
   * signed_descriptor_body and saved_offset fields are both set. */
  /* FFFF (We could also mmap the file and grow the mmap as needed, or
   * lazy-load the descriptor text by using seek and read.  We don't, for
   * now.)
   */
  SAVED_IN_JOURNAL
} saved_location_t;

/** Enumeration: what kind of download schedule are we using for a given
 * object? */
typedef enum {
  DL_SCHED_GENERIC = 0,
  DL_SCHED_CONSENSUS = 1,
  DL_SCHED_BRIDGE = 2,
} download_schedule_t;

/** Information about our plans for retrying downloads for a downloadable
 * object. */
typedef struct download_status_t {
  time_t next_attempt_at; /**< When should we try downloading this descriptor
                           * again? */
  uint8_t n_download_failures; /**< Number of failures trying to download the
                                * most recent descriptor. */
  download_schedule_t schedule : 8;
} download_status_t;

/** If n_download_failures is this high, the download can never happen. */
#define IMPOSSIBLE_TO_DOWNLOAD 255

/** The max size we expect router descriptor annotations we create to
 * be. We'll accept larger ones if we see them on disk, but we won't
 * create any that are larger than this. */
#define ROUTER_ANNOTATION_BUF_LEN 256

/** Information need to cache an onion router's descriptor. */
typedef struct signed_descriptor_t {
  /** Pointer to the raw server descriptor, preceded by annotations.  Not
   * necessarily NUL-terminated.  If saved_location is SAVED_IN_CACHE, this
   * pointer is null. */
  char *signed_descriptor_body;
  /** Length of the annotations preceding the server descriptor. */
  size_t annotations_len;
  /** Length of the server descriptor. */
  size_t signed_descriptor_len;
  /** Digest of the server descriptor, computed as specified in
   * dir-spec.txt. */
  char signed_descriptor_digest[DIGEST_LEN];
  /** Identity digest of the router. */
  char identity_digest[DIGEST_LEN];
  /** Declared publication time of the descriptor. */
  time_t published_on;
  /** For routerdescs only: digest of the corresponding extrainfo. */
  char extra_info_digest[DIGEST_LEN];
  /** For routerdescs only: Status of downloading the corresponding
   * extrainfo. */
  download_status_t ei_dl_status;
  /** Where is the descriptor saved? */
  saved_location_t saved_location;
  /** If saved_location is SAVED_IN_CACHE or SAVED_IN_JOURNAL, the offset of
   * this descriptor in the corresponding file. */
  off_t saved_offset;
  /** What position is this descriptor within routerlist->routers or
   * routerlist->old_routers? -1 for none. */
  int routerlist_index;
  /** The valid-until time of the most recent consensus that listed this
   * descriptor, or a bit after the publication time of the most recent v2
   * networkstatus that listed it.  0 for "never listed in a consensus or
   * status, so far as we know." */
  time_t last_listed_as_valid_until;
#ifdef TRACK_SERVED_TIME
  /** The last time we served anybody this descriptor.  Used for internal
   * testing to see whether we're holding on to descriptors too long. */
  time_t last_served_at; /*XXXX remove if not useful. */
#endif
  /* If true, we do not ever try to save this object in the cache. */
  unsigned int do_not_cache : 1;
  /* If true, this item is meant to represent an extrainfo. */
  unsigned int is_extrainfo : 1;
  /* If true, we got an extrainfo for this item, and the digest was right,
   * but it was incompatible. */
  unsigned int extrainfo_is_bogus : 1;
  /* If true, we are willing to transmit this item unencrypted. */
  unsigned int send_unencrypted : 1;
} signed_descriptor_t;

/** A signed integer representing a country code. */
typedef int16_t country_t;

/** Information about another onion router in the network. */
typedef struct {
  signed_descriptor_t cache_info;
  char *address; /**< Location of OR: either a hostname or an IP address. */
  char *nickname; /**< Human-readable OR name. */

  uint32_t addr; /**< IPv4 address of OR, in host order. */
  uint16_t or_port; /**< Port for TLS connections. */
  uint16_t dir_port; /**< Port for HTTP directory connections. */

  crypto_pk_env_t *onion_pkey; /**< Public RSA key for onions. */
  crypto_pk_env_t *identity_pkey;  /**< Public RSA key for signing. */

  char *platform; /**< What software/operating system is this OR using? */

  /* link info */
  uint32_t bandwidthrate; /**< How many bytes does this OR add to its token
                           * bucket per second? */
  uint32_t bandwidthburst; /**< How large is this OR's token bucket? */
  /** How many bytes/s is this router known to handle? */
  uint32_t bandwidthcapacity;
  smartlist_t *exit_policy; /**< What streams will this OR permit
                             * to exit?  NULL for 'reject *:*'. */
  long uptime; /**< How many seconds the router claims to have been up */
  smartlist_t *declared_family; /**< Nicknames of router which this router
                                 * claims are its family. */
  char *contact_info; /**< Declared contact info for this router. */
  unsigned int is_hibernating:1; /**< Whether the router claims to be
                                  * hibernating */
  unsigned int caches_extra_info:1; /**< Whether the router says it caches and
                                     * serves extrainfo documents. */
  unsigned int allow_single_hop_exits:1;  /**< Whether the router says
                                           * it allows single hop exits. */

  unsigned int wants_to_be_hs_dir:1; /**< True iff this router claims to be
                                      * a hidden service directory. */
  unsigned int policy_is_reject_star:1; /**< True iff the exit policy for this
                                         * router rejects everything. */
  /** True if, after we have added this router, we should re-launch
   * tests for it. */
  unsigned int needs_retest_if_added:1;

/** Tor can use this router for general positions in circuits; we got it
 * from a directory server as usual, or we're an authority and a server
 * uploaded it. */
#define ROUTER_PURPOSE_GENERAL 0
/** Tor should avoid using this router for circuit-building: we got it
 * from a crontroller.  If the controller wants to use it, it'll have to
 * ask for it by identity. */
#define ROUTER_PURPOSE_CONTROLLER 1
/** Tor should use this router only for bridge positions in circuits: we got
 * it via a directory request from the bridge itself, or a bridge
 * authority. x*/
#define ROUTER_PURPOSE_BRIDGE 2
/** Tor should not use this router; it was marked in cached-descriptors with
 * a purpose we didn't recognize. */
#define ROUTER_PURPOSE_UNKNOWN 255

  /* In what way did we find out about this router?  One of ROUTER_PURPOSE_*.
   * Routers of different purposes are kept segregated and used for different
   * things; see notes on ROUTER_PURPOSE_* macros above.
   */
  uint8_t purpose;

  /* The below items are used only by authdirservers for
   * reachability testing. */

  /** When was the last time we could reach this OR? */
  time_t last_reachable;
  /** When did we start testing reachability for this OR? */
  time_t testing_since;

} routerinfo_t;

/** Information needed to keep and cache a signed extra-info document. */
typedef struct extrainfo_t {
  signed_descriptor_t cache_info;
  /** The router's nickname. */
  char nickname[MAX_NICKNAME_LEN+1];
  /** True iff we found the right key for this extra-info, verified the
   * signature, and found it to be bad. */
  unsigned int bad_sig : 1;
  /** If present, we didn't have the right key to verify this extra-info,
   * so this is a copy of the signature in the document. */
  char *pending_sig;
  /** Length of pending_sig. */
  size_t pending_sig_len;
} extrainfo_t;

/** Contents of a single router entry in a network status object.
 */
typedef struct routerstatus_t {
  time_t published_on; /**< When was this router published? */
  char nickname[MAX_NICKNAME_LEN+1]; /**< The nickname this router says it
                                      * has. */
  char identity_digest[DIGEST_LEN]; /**< Digest of the router's identity
                                     * key. */
  /** Digest of the router's most recent descriptor or microdescriptor.
   * If it's a descriptor, we only use the first DIGEST_LEN bytes. */
  char descriptor_digest[DIGEST256_LEN];
  uint32_t addr; /**< IPv4 address for this router. */
  uint16_t or_port; /**< OR port for this router. */
  uint16_t dir_port; /**< Directory port for this router. */
  unsigned int is_authority:1; /**< True iff this router is an authority. */
  unsigned int is_exit:1; /**< True iff this router is a good exit. */
  unsigned int is_stable:1; /**< True iff this router stays up a long time. */
  unsigned int is_fast:1; /**< True iff this router has good bandwidth. */
  /** True iff this router is called 'running' in the consensus. We give it
   * this funny name so that we don't accidentally use this bit as a view of
   * whether we think the router is *currently* running.  If that's what you
   * want to know, look at is_running in node_t. */
  unsigned int is_flagged_running:1;
  unsigned int is_named:1; /**< True iff "nickname" belongs to this router. */
  unsigned int is_unnamed:1; /**< True iff "nickname" belongs to another
                              * router. */
  unsigned int is_valid:1; /**< True iff this router isn't invalid. */
  unsigned int is_v2_dir:1; /**< True iff this router can serve directory
                             * information with v2 of the directory
                             * protocol. (All directory caches cache v1
                             * directories.)  */
  unsigned int is_possible_guard:1; /**< True iff this router would be a good
                                     * choice as an entry guard. */
  unsigned int is_bad_exit:1; /**< True iff this node is a bad choice for
                               * an exit node. */
  unsigned int is_bad_directory:1; /**< Do we think this directory is junky,
                                    * underpowered, or otherwise useless? */
  unsigned int is_hs_dir:1; /**< True iff this router is a v2-or-later hidden
                             * service directory. */
  /** True iff we know version info for this router. (i.e., a "v" entry was
   * included.)  We'll replace all these with a big tor_version_t or a char[]
   * if the number of traits we care about ever becomes incredibly big. */
  unsigned int version_known:1;
  /** True iff this router is a version that supports BEGIN_DIR cells. */
  unsigned int version_supports_begindir:1;
  /** True iff this router is a version that supports conditional consensus
   *  downloads (signed by list of authorities). */
  unsigned int version_supports_conditional_consensus:1;
  /** True iff this router is a version that we can post extrainfo docs to. */
  unsigned int version_supports_extrainfo_upload:1;
  /** True iff this router is a version that, if it caches directory info,
   * we can get v3 downloads from. */
  unsigned int version_supports_v3_dir:1;

  unsigned int has_bandwidth:1; /**< The vote/consensus had bw info */
  unsigned int has_exitsummary:1; /**< The vote/consensus had exit summaries */
  unsigned int has_measured_bw:1; /**< The vote/consensus had a measured bw */

  uint32_t measured_bw; /**< Measured bandwidth (capacity) of the router */

  uint32_t bandwidth; /**< Bandwidth (capacity) of the router as reported in
                       * the vote/consensus, in kilobytes/sec. */
  char *exitsummary; /**< exit policy summary -
                      * XXX weasel: this probably should not stay a string. */

  /* ---- The fields below aren't derived from the networkstatus; they
   * hold local information only. */

  /** True if we, as a directory mirror, want to download the corresponding
   * routerinfo from the authority who gave us this routerstatus.  (That is,
   * if we don't have the routerinfo, and if we haven't already tried to get it
   * from this authority.)  Applies in v2 networkstatus document only.
   */
  unsigned int need_to_mirror:1;
  time_t last_dir_503_at; /**< When did this router last tell us that it
                           * was too busy to serve directory info? */
  download_status_t dl_status;

} routerstatus_t;

/** A single entry in a parsed policy summary, describing a range of ports. */
typedef struct short_policy_entry_t {
  uint16_t min_port, max_port;
} short_policy_entry_t;

/** A short_poliy_t is the parsed version of a policy summary. */
typedef struct short_policy_t {
  /** True if the members of 'entries' are port ranges to accept; false if
   * they are port ranges to reject */
  unsigned int is_accept : 1;
  /** The actual number of values in 'entries'. */
  unsigned int n_entries : 31;
  /** An array of 0 or more short_policy_entry_t values, each describing a
   * range of ports that this policy accepts or rejects (depending on the
   * value of is_accept).
   */
  short_policy_entry_t entries[FLEXIBLE_ARRAY_MEMBER];
} short_policy_t;

/** A microdescriptor is the smallest amount of information needed to build a
 * circuit through a router.  They are generated by the directory authorities,
 * using information from the uploaded routerinfo documents.  They are not
 * self-signed, but are rather authenticated by having their hash in a signed
 * networkstatus document. */
typedef struct microdesc_t {
  /** Hashtable node, used to look up the microdesc by its digest. */
  HT_ENTRY(microdesc_t) node;

  /* Cache information */

  /**  When was this microdescriptor last listed in a consensus document?
   * Once a microdesc has been unlisted long enough, we can drop it.
   */
  time_t last_listed;
  /** Where is this microdescriptor currently stored? */
  saved_location_t saved_location : 3;
  /** If true, do not attempt to cache this microdescriptor on disk. */
  unsigned int no_save : 1;
  /** If saved_location == SAVED_IN_CACHE, this field holds the offset of the
   * microdescriptor in the cache. */
  off_t off;

  /* The string containing the microdesc. */

  /** A pointer to the encoded body of the microdescriptor.  If the
   * saved_location is SAVED_IN_CACHE, then the body is a pointer into an
   * mmap'd region.  Otherwise, it is a malloc'd string.  The string might not
   * be NUL-terminated; take the length from <b>bodylen</b>. */
  char *body;
  /** The length of the microdescriptor in <b>body</b>. */
  size_t bodylen;
  /** A SHA256-digest of the microdescriptor. */
  char digest[DIGEST256_LEN];

  /* Fields in the microdescriptor. */

  /** As routerinfo_t.onion_pkey */
  crypto_pk_env_t *onion_pkey;
  /** As routerinfo_t.family */
  smartlist_t *family;
  /** Exit policy summary */
  short_policy_t *exit_policy;
} microdesc_t;

/** A node_t represents a Tor router.
 *
 * Specifically, a node_t is a Tor router as we are using it: a router that
 * we are considering for circuits, connections, and so on.  A node_t is a
 * thin wrapper around the routerstatus, routerinfo, and microdesc for a
 * single wrapper, and provides a consistent interface for all of them.
 *
 * Also, a node_t has mutable state.  While a routerinfo, a routerstatus,
 * and a microdesc have[*] only the information read from a router
 * descriptor, a consensus entry, and a microdescriptor (respectively)...
 * a node_t has flags based on *our own current opinion* of the node.
 *
 * [*] Actually, there is some leftover information in each that is mutable.
 *  We should try to excise that.
 */
typedef struct node_t {
  /* Indexing information */

  /** Used to look up the node_t by its identity digest. */
  HT_ENTRY(node_t) ht_ent;
  /** Position of the node within the list of nodes */
  int nodelist_idx;

  /** The identity digest of this node_t.  No more than one node_t per
   * identity may exist at a time. */
  char identity[DIGEST_LEN];

  microdesc_t *md;
  routerinfo_t *ri;
  routerstatus_t *rs;

  /* local info: copied from routerstatus, then possibly frobbed based
   * on experience.  Authorities set this stuff directly. */

  unsigned int is_running:1; /**< As far as we know, is this OR currently
                              * running? */
  unsigned int is_valid:1; /**< Has a trusted dirserver validated this OR?
                               *  (For Authdir: Have we validated this OR?)
                               */
  unsigned int is_fast:1; /** Do we think this is a fast OR? */
  unsigned int is_stable:1; /** Do we think this is a stable OR? */
  unsigned int is_possible_guard:1; /**< Do we think this is an OK guard? */
  unsigned int is_exit:1; /**< Do we think this is an OK exit? */
  unsigned int is_bad_exit:1; /**< Do we think this exit is censored, borked,
                               * or otherwise nasty? */
  unsigned int is_bad_directory:1; /**< Do we think this directory is junky,
                                    * underpowered, or otherwise useless? */
  unsigned int is_hs_dir:1; /**< True iff this router is a hidden service
                             * directory according to the authorities. */

  /* Local info: warning state. */

  unsigned int name_lookup_warned:1; /**< Have we warned the user for referring
                                      * to this (unnamed) router by nickname?
                                      */

  /** Local info: we treat this node as if it rejects everything */
  unsigned int rejects_all:1;

  /* Local info: derived. */

  /** According to the geoip db what country is this router in? */
  country_t country;
} node_t;

/** How many times will we try to download a router's descriptor before giving
 * up? */
#define MAX_ROUTERDESC_DOWNLOAD_FAILURES 8

/** How many times will we try to download a microdescriptor before giving
 * up? */
#define MAX_MICRODESC_DOWNLOAD_FAILURES 8

/** Contents of a v2 (non-consensus, non-vote) network status object. */
typedef struct networkstatus_v2_t {
  /** When did we receive the network-status document? */
  time_t received_on;

  /** What was the digest of the document? */
  char networkstatus_digest[DIGEST_LEN];

  /* These fields come from the actual network-status document.*/
  time_t published_on; /**< Declared publication date. */

  char *source_address; /**< Canonical directory server hostname. */
  uint32_t source_addr; /**< Canonical directory server IP. */
  uint16_t source_dirport; /**< Canonical directory server dirport. */

  unsigned int binds_names:1; /**< True iff this directory server binds
                               * names. */
  unsigned int recommends_versions:1; /**< True iff this directory server
                                       * recommends client and server software
                                       * versions. */
  unsigned int lists_bad_exits:1; /**< True iff this directory server marks
                                   * malfunctioning exits as bad. */
  /** True iff this directory server marks malfunctioning directories as
   * bad. */
  unsigned int lists_bad_directories:1;

  char identity_digest[DIGEST_LEN]; /**< Digest of signing key. */
  char *contact; /**< How to contact directory admin? (may be NULL). */
  crypto_pk_env_t *signing_key; /**< Key used to sign this directory. */
  char *client_versions; /**< comma-separated list of recommended client
                          * versions. */
  char *server_versions; /**< comma-separated list of recommended server
                          * versions. */

  smartlist_t *entries; /**< List of routerstatus_t*.   This list is kept
                         * sorted by identity_digest. */
} networkstatus_v2_t;

/** Linked list of microdesc hash lines for a single router in a directory
 * vote.
 */
typedef struct vote_microdesc_hash_t {
  /** Next element in the list, or NULL. */
  struct vote_microdesc_hash_t *next;
  /** The raw contents of the microdesc hash line, excluding the "m". */
  char *microdesc_hash_line;
} vote_microdesc_hash_t;

/** The claim about a single router, made in a vote. */
typedef struct vote_routerstatus_t {
  routerstatus_t status; /**< Underlying 'status' object for this router.
                          * Flags are redundant. */
  uint64_t flags; /**< Bit-field for all recognized flags; index into
                   * networkstatus_t.known_flags. */
  char *version; /**< The version that the authority says this router is
                  * running. */
  /** The hash or hashes that the authority claims this microdesc has. */
  vote_microdesc_hash_t *microdesc;
} vote_routerstatus_t;

/** A signature of some document by an authority. */
typedef struct document_signature_t {
  /** Declared SHA-1 digest of this voter's identity key */
  char identity_digest[DIGEST_LEN];
  /** Declared SHA-1 digest of signing key used by this voter. */
  char signing_key_digest[DIGEST_LEN];
  /** Algorithm used to compute the digest of the document. */
  digest_algorithm_t alg;
  /** Signature of the signed thing. */
  char *signature;
  /** Length of <b>signature</b> */
  int signature_len;
  unsigned int bad_signature : 1; /**< Set to true if we've tried to verify
                                   * the sig, and we know it's bad. */
  unsigned int good_signature : 1; /**< Set to true if we've verified the sig
                                     * as good. */
} document_signature_t;

/** Information about a single voter in a vote or a consensus. */
typedef struct networkstatus_voter_info_t {
  /** Declared SHA-1 digest of this voter's identity key */
  char identity_digest[DIGEST_LEN];
  char *nickname; /**< Nickname of this voter */
  /** Digest of this voter's "legacy" identity key, if any.  In vote only; for
   * consensuses, we treat legacy keys as additional signers. */
  char legacy_id_digest[DIGEST_LEN];
  char *address; /**< Address of this voter, in string format. */
  uint32_t addr; /**< Address of this voter, in IPv4, in host order. */
  uint16_t dir_port; /**< Directory port of this voter */
  uint16_t or_port; /**< OR port of this voter */
  char *contact; /**< Contact information for this voter. */
  char vote_digest[DIGEST_LEN]; /**< Digest of this voter's vote, as signed. */

  /* Nothing from here on is signed. */
  /** The signature of the document and the signature's status. */
  smartlist_t *sigs;
} networkstatus_voter_info_t;

/** Enumerates the possible seriousness values of a networkstatus document. */
typedef enum {
  NS_TYPE_VOTE,
  NS_TYPE_CONSENSUS,
  NS_TYPE_OPINION,
} networkstatus_type_t;

/** Enumerates recognized flavors of a consensus networkstatus document.  All
 * flavors of a consensus are generated from the same set of votes, but they
 * present different types information to different versions of Tor. */
typedef enum {
  FLAV_NS = 0,
  FLAV_MICRODESC = 1,
} consensus_flavor_t;

/** Which consensus flavor do we actually want to use to build circuits? */
#define USABLE_CONSENSUS_FLAVOR FLAV_NS

/** How many different consensus flavors are there? */
#define N_CONSENSUS_FLAVORS ((int)(FLAV_MICRODESC)+1)

/** A common structure to hold a v3 network status vote, or a v3 network
 * status consensus. */
typedef struct networkstatus_t {
  networkstatus_type_t type : 8; /**< Vote, consensus, or opinion? */
  consensus_flavor_t flavor : 8; /**< If a consensus, what kind? */
  time_t published; /**< Vote only: Time when vote was written. */
  time_t valid_after; /**< Time after which this vote or consensus applies. */
  time_t fresh_until; /**< Time before which this is the most recent vote or
                       * consensus. */
  time_t valid_until; /**< Time after which this vote or consensus should not
                       * be used. */

  /** Consensus only: what method was used to produce this consensus? */
  int consensus_method;
  /** Vote only: what methods is this voter willing to use? */
  smartlist_t *supported_methods;

  /** How long does this vote/consensus claim that authorities take to
   * distribute their votes to one another? */
  int vote_seconds;
  /** How long does this vote/consensus claim that authorities take to
   * distribute their consensus signatures to one another? */
  int dist_seconds;

  /** Comma-separated list of recommended client software, or NULL if this
   * voter has no opinion. */
  char *client_versions;
  char *server_versions;
  /** List of flags that this vote/consensus applies to routers.  If a flag is
   * not listed here, the voter has no opinion on what its value should be. */
  smartlist_t *known_flags;

  /** List of key=value strings for the parameters in this vote or
   * consensus, sorted by key. */
  smartlist_t *net_params;

  /** List of key=value strings for the bw weight parameters in the
   * consensus. */
  smartlist_t *weight_params;

  /** List of networkstatus_voter_info_t.  For a vote, only one element
   * is included.  For a consensus, one element is included for every voter
   * whose vote contributed to the consensus. */
  smartlist_t *voters;

  struct authority_cert_t *cert; /**< Vote only: the voter's certificate. */

  /** Digests of this document, as signed. */
  digests_t digests;

  /** List of router statuses, sorted by identity digest.  For a vote,
   * the elements are vote_routerstatus_t; for a consensus, the elements
   * are routerstatus_t. */
  smartlist_t *routerstatus_list;

  /** If present, a map from descriptor digest to elements of
   * routerstatus_list. */
  digestmap_t *desc_digest_map;
} networkstatus_t;

/** A set of signatures for a networkstatus consensus.  Unless otherwise
 * noted, all fields are as for networkstatus_t. */
typedef struct ns_detached_signatures_t {
  time_t valid_after;
  time_t fresh_until;
  time_t valid_until;
  strmap_t *digests; /**< Map from flavor name to digestset_t */
  strmap_t *signatures; /**< Map from flavor name to list of
                         * document_signature_t */
} ns_detached_signatures_t;

/** Allowable types of desc_store_t. */
typedef enum store_type_t {
  ROUTER_STORE = 0,
  EXTRAINFO_STORE = 1
} store_type_t;

/** A 'store' is a set of descriptors saved on disk, with accompanying
 * journal, mmaped as needed, rebuilt as needed. */
typedef struct desc_store_t {
  /** Filename (within DataDir) for the store.  We append .tmp to this
   * filename for a temporary file when rebuilding the store, and .new to this
   * filename for the journal. */
  const char *fname_base;
  /** Alternative (obsolete) value for fname_base: if the file named by
   * fname_base isn't present, we read from here instead, but we never write
   * here. */
  const char *fname_alt_base;
  /** Human-readable description of what this store contains. */
  const char *description;

  tor_mmap_t *mmap; /**< A mmap for the main file in the store. */

  store_type_t type; /**< What's stored in this store? */

  /** The size of the router log, in bytes. */
  size_t journal_len;
  /** The size of the router store, in bytes. */
  size_t store_len;
  /** Total bytes dropped since last rebuild: this is space currently
   * used in the cache and the journal that could be freed by a rebuild. */
  size_t bytes_dropped;
} desc_store_t;

/** Contents of a directory of onion routers. */
typedef struct {
  /** Map from server identity digest to a member of routers. */
  struct digest_ri_map_t *identity_map;
  /** Map from server descriptor digest to a signed_descriptor_t from
   * routers or old_routers. */
  struct digest_sd_map_t *desc_digest_map;
  /** Map from extra-info digest to an extrainfo_t.  Only exists for
   * routers in routers or old_routers. */
  struct digest_ei_map_t *extra_info_map;
  /** Map from extra-info digests to a signed_descriptor_t for a router
   * descriptor having that extra-info digest.  Only exists for
   * routers in routers or old_routers. */
  struct digest_sd_map_t *desc_by_eid_map;
  /** List of routerinfo_t for all currently live routers we know. */
  smartlist_t *routers;
  /** List of signed_descriptor_t for older router descriptors we're
   * caching. */
  smartlist_t *old_routers;
  /** Store holding server descriptors.  If present, any router whose
   * cache_info.saved_location == SAVED_IN_CACHE is stored in this file
   * starting at cache_info.saved_offset */
  desc_store_t desc_store;
  /** Store holding extra-info documents. */
  desc_store_t extrainfo_store;
} routerlist_t;

/** Information on router used when extending a circuit. We don't need a
 * full routerinfo_t to extend: we only need addr:port:keyid to build an OR
 * connection, and onion_key to create the onionskin. Note that for onehop
 * general-purpose tunnels, the onion_key is NULL. */
typedef struct extend_info_t {
  char nickname[MAX_HEX_NICKNAME_LEN+1]; /**< This router's nickname for
                                          * display. */
  char identity_digest[DIGEST_LEN]; /**< Hash of this router's identity key. */
  uint16_t port; /**< OR port. */
  tor_addr_t addr; /**< IP address. */
  crypto_pk_env_t *onion_key; /**< Current onionskin key. */
} extend_info_t;

/** Certificate for v3 directory protocol: binds long-term authority identity
 * keys to medium-term authority signing keys. */
typedef struct authority_cert_t {
  /** Information relating to caching this cert on disk and looking it up. */
  signed_descriptor_t cache_info;
  /** This authority's long-term authority identity key. */
  crypto_pk_env_t *identity_key;
  /** This authority's medium-term signing key. */
  crypto_pk_env_t *signing_key;
  /** The digest of <b>signing_key</b> */
  char signing_key_digest[DIGEST_LEN];
  /** The listed expiration time of this certificate. */
  time_t expires;
  /** This authority's IPv4 address, in host order. */
  uint32_t addr;
  /** This authority's directory port. */
  uint16_t dir_port;
  /** True iff this certificate was cross-certified by signing the identity
   * key with the signing key. */
  uint8_t is_cross_certified;
} authority_cert_t;

/** Bitfield enum type listing types of directory authority/directory
 * server.  */
typedef enum {
  NO_AUTHORITY      = 0,
  /** Serves/signs v1 directory information: Big lists of routers, and short
   * routerstatus documents. */
  V1_AUTHORITY      = 1 << 0,
  /** Serves/signs v2 directory information: i.e. v2 networkstatus documents */
  V2_AUTHORITY      = 1 << 1,
  /** Serves/signs v3 directory information: votes, consensuses, certs */
  V3_AUTHORITY      = 1 << 2,
  /** Serves hidden service descriptors. */
  HIDSERV_AUTHORITY = 1 << 3,
  /** Serves bridge descriptors. */
  BRIDGE_AUTHORITY  = 1 << 4,
  /** Serves extrainfo documents. (XXX Not precisely an authority type)*/
  EXTRAINFO_CACHE   = 1 << 5,
} authority_type_t;

#define CRYPT_PATH_MAGIC 0x70127012u

/** Holds accounting information for a single step in the layered encryption
 * performed by a circuit.  Used only at the client edge of a circuit. */
typedef struct crypt_path_t {
  uint32_t magic;

  /* crypto environments */
  /** Encryption key and counter for cells heading towards the OR at this
   * step. */
  crypto_cipher_env_t *f_crypto;
  /** Encryption key and counter for cells heading back from the OR at this
   * step. */
  crypto_cipher_env_t *b_crypto;

  /** Digest state for cells heading towards the OR at this step. */
  crypto_digest_env_t *f_digest; /* for integrity checking */
  /** Digest state for cells heading away from the OR at this step. */
  crypto_digest_env_t *b_digest;

  /** Current state of Diffie-Hellman key negotiation with the OR at this
   * step. */
  crypto_dh_env_t *dh_handshake_state;
  /** Current state of 'fast' (non-PK) key negotiation with the OR at this
   * step. Used to save CPU when TLS is already providing all the
   * authentication, secrecy, and integrity we need, and we're already
   * distinguishable from an OR.
   */
  uint8_t fast_handshake_state[DIGEST_LEN];
  /** Negotiated key material shared with the OR at this step. */
  char handshake_digest[DIGEST_LEN];/* KH in tor-spec.txt */

  /** Information to extend to the OR at this step. */
  extend_info_t *extend_info;

  /** Is the circuit built to this step?  Must be one of:
   *    - CPATH_STATE_CLOSED (The circuit has not been extended to this step)
   *    - CPATH_STATE_AWAITING_KEYS (We have sent an EXTEND/CREATE to this step
   *      and not received an EXTENDED/CREATED)
   *    - CPATH_STATE_OPEN (The circuit has been extended to this step) */
  uint8_t state;
#define CPATH_STATE_CLOSED 0
#define CPATH_STATE_AWAITING_KEYS 1
#define CPATH_STATE_OPEN 2
  struct crypt_path_t *next; /**< Link to next crypt_path_t in the circuit.
                              * (The list is circular, so the last node
                              * links to the first.) */
  struct crypt_path_t *prev; /**< Link to previous crypt_path_t in the
                              * circuit. */

  int package_window; /**< How many cells are we allowed to originate ending
                       * at this step? */
  int deliver_window; /**< How many cells are we willing to deliver originating
                       * at this step? */
} crypt_path_t;

#define CPATH_KEY_MATERIAL_LEN (20*2+16*2)

#define DH_KEY_LEN DH_BYTES
#define ONIONSKIN_CHALLENGE_LEN (PKCS1_OAEP_PADDING_OVERHEAD+\
                                 CIPHER_KEY_LEN+\
                                 DH_KEY_LEN)
#define ONIONSKIN_REPLY_LEN (DH_KEY_LEN+DIGEST_LEN)

/** Information used to build a circuit. */
typedef struct {
  /** Intended length of the final circuit. */
  int desired_path_len;
  /** How to extend to the planned exit node. */
  extend_info_t *chosen_exit;
  /** Whether every node in the circ must have adequate uptime. */
  int need_uptime;
  /** Whether every node in the circ must have adequate capacity. */
  int need_capacity;
  /** Whether the last hop was picked with exiting in mind. */
  int is_internal;
  /** Did we pick this as a one-hop tunnel (not safe for other conns)?
   * These are for encrypted connections that exit to this router, not
   * for arbitrary exits from the circuit. */
  int onehop_tunnel;
  /** The crypt_path_t to append after rendezvous: used for rendezvous. */
  crypt_path_t *pending_final_cpath;
  /** How many times has building a circuit for this task failed? */
  int failure_count;
  /** At what time should we give up on this task? */
  time_t expiry_time;
} cpath_build_state_t;

/**
 * The cell_ewma_t structure keeps track of how many cells a circuit has
 * transferred recently.  It keeps an EWMA (exponentially weighted moving
 * average) of the number of cells flushed from the circuit queue onto a
 * connection in connection_or_flush_from_first_active_circuit().
 */
typedef struct {
  /** The last 'tick' at which we recalibrated cell_count.
   *
   * A cell sent at exactly the start of this tick has weight 1.0. Cells sent
   * since the start of this tick have weight greater than 1.0; ones sent
   * earlier have less weight. */
  unsigned last_adjusted_tick;
  /** The EWMA of the cell count. */
  double cell_count;
  /** True iff this is the cell count for a circuit's previous
   * connection. */
  unsigned int is_for_p_conn : 1;
  /** The position of the circuit within the OR connection's priority
   * queue. */
  int heap_index;
} cell_ewma_t;

#define ORIGIN_CIRCUIT_MAGIC 0x35315243u
#define OR_CIRCUIT_MAGIC 0x98ABC04Fu

/**
 * A circuit is a path over the onion routing
 * network. Applications can connect to one end of the circuit, and can
 * create exit connections at the other end of the circuit. AP and exit
 * connections have only one circuit associated with them (and thus these
 * connection types are closed when the circuit is closed), whereas
 * OR connections multiplex many circuits at once, and stay standing even
 * when there are no circuits running over them.
 *
 * A circuit_t structure can fill one of two roles.  First, a or_circuit_t
 * links two connections together: either an edge connection and an OR
 * connection, or two OR connections.  (When joined to an OR connection, a
 * circuit_t affects only cells sent to a particular circID on that
 * connection.  When joined to an edge connection, a circuit_t affects all
 * data.)

 * Second, an origin_circuit_t holds the cipher keys and state for sending data
 * along a given circuit.  At the OP, it has a sequence of ciphers, each
 * of which is shared with a single OR along the circuit.  Separate
 * ciphers are used for data going "forward" (away from the OP) and
 * "backward" (towards the OP).  At the OR, a circuit has only two stream
 * ciphers: one for data going forward, and one for data going backward.
 */
typedef struct circuit_t {
  uint32_t magic; /**< For memory and type debugging: must equal
                   * ORIGIN_CIRCUIT_MAGIC or OR_CIRCUIT_MAGIC. */

  /** Queue of cells waiting to be transmitted on n_conn. */
  cell_queue_t n_conn_cells;
  /** The OR connection that is next in this circuit. */
  or_connection_t *n_conn;
  /** The circuit_id used in the next (forward) hop of this circuit. */
  circid_t n_circ_id;

  /** The hop to which we want to extend this circuit.  Should be NULL if
   * the circuit has attached to a connection. */
  extend_info_t *n_hop;

  /** True iff we are waiting for n_conn_cells to become less full before
   * allowing p_streams to add any more cells. (Origin circuit only.) */
  unsigned int streams_blocked_on_n_conn : 1;
  /** True iff we are waiting for p_conn_cells to become less full before
   * allowing n_streams to add any more cells. (OR circuit only.) */
  unsigned int streams_blocked_on_p_conn : 1;

  uint8_t state; /**< Current status of this circuit. */
  uint8_t purpose; /**< Why are we creating this circuit? */

  /** How many relay data cells can we package (read from edge streams)
   * on this circuit before we receive a circuit-level sendme cell asking
   * for more? */
  int package_window;
  /** How many relay data cells will we deliver (write to edge streams)
   * on this circuit? When deliver_window gets low, we send some
   * circuit-level sendme cells to indicate that we're willing to accept
   * more. */
  int deliver_window;

  /** For storage while n_conn is pending
    * (state CIRCUIT_STATE_OR_WAIT). When defined, it is always
    * length ONIONSKIN_CHALLENGE_LEN. */
  char *n_conn_onionskin;

  /** When was this circuit created?  We keep this timestamp with a higher
   * resolution than most so that the circuit-build-time tracking code can
   * get millisecond resolution. */
  struct timeval timestamp_created;
  time_t timestamp_dirty; /**< When the circuit was first used, or 0 if the
                           * circuit is clean. */

  uint16_t marked_for_close; /**< Should we close this circuit at the end of
                              * the main loop? (If true, holds the line number
                              * where this circuit was marked.) */
  const char *marked_for_close_file; /**< For debugging: in which file was this
                                      * circuit marked for close? */

  /** Next circuit in the doubly-linked ring of circuits waiting to add
   * cells to n_conn.  NULL if we have no cells pending, or if we're not
   * linked to an OR connection. */
  struct circuit_t *next_active_on_n_conn;
  /** Previous circuit in the doubly-linked ring of circuits waiting to add
   * cells to n_conn.  NULL if we have no cells pending, or if we're not
   * linked to an OR connection. */
  struct circuit_t *prev_active_on_n_conn;
  struct circuit_t *next; /**< Next circuit in linked list of all circuits. */

  /** Unique ID for measuring tunneled network status requests. */
  uint64_t dirreq_id;

  /** The EWMA count for the number of cells flushed from the
   * n_conn_cells queue.  Used to determine which circuit to flush from next.
   */
  cell_ewma_t n_cell_ewma;
} circuit_t;

/** Largest number of relay_early cells that we can send on a given
 * circuit. */
#define MAX_RELAY_EARLY_CELLS_PER_CIRCUIT 8

/** An origin_circuit_t holds data necessary to build and use a circuit.
 */
typedef struct origin_circuit_t {
  circuit_t _base;

  /** Linked list of AP streams (or EXIT streams if hidden service)
   * associated with this circuit. */
  edge_connection_t *p_streams;
  /** Build state for this circuit. It includes the intended path
   * length, the chosen exit router, rendezvous information, etc.
   */
  cpath_build_state_t *build_state;
  /** The doubly-linked list of crypt_path_t entries, one per hop,
   * for this circuit. This includes ciphers for each hop,
   * integrity-checking digests for each hop, and package/delivery
   * windows for each hop.
   */
  crypt_path_t *cpath;

  /** Holds all rendezvous data on either client or service side. */
  rend_data_t *rend_data;

  /** How many more relay_early cells can we send on this circuit, according
   * to the specification? */
  unsigned int remaining_relay_early_cells : 4;

  /** Set if this circuit is insanely old and we already informed the user */
  unsigned int is_ancient : 1;

  /** Set if this circuit has already been opened. Used to detect
   * cannibalized circuits. */
  unsigned int has_opened : 1;

  /** What commands were sent over this circuit that decremented the
   * RELAY_EARLY counter? This is for debugging task 878. */
  uint8_t relay_early_commands[MAX_RELAY_EARLY_CELLS_PER_CIRCUIT];

  /** How many RELAY_EARLY cells have been sent over this circuit? This is
   * for debugging task 878, too. */
  int relay_early_cells_sent;

  /** The next stream_id that will be tried when we're attempting to
   * construct a new AP stream originating at this circuit. */
  streamid_t next_stream_id;

  /* The intro key replaces the hidden service's public key if purpose is
   * S_ESTABLISH_INTRO or S_INTRO, provided that no unversioned rendezvous
   * descriptor is used. */
  crypto_pk_env_t *intro_key;

  /** Quasi-global identifier for this circuit; used for control.c */
  /* XXXX NM This can get re-used after 2**32 circuits. */
  uint32_t global_identifier;

} origin_circuit_t;

/** An or_circuit_t holds information needed to implement a circuit at an
 * OR. */
typedef struct or_circuit_t {
  circuit_t _base;

  /** Next circuit in the doubly-linked ring of circuits waiting to add
   * cells to p_conn.  NULL if we have no cells pending, or if we're not
   * linked to an OR connection. */
  struct circuit_t *next_active_on_p_conn;
  /** Previous circuit in the doubly-linked ring of circuits waiting to add
   * cells to p_conn.  NULL if we have no cells pending, or if we're not
   * linked to an OR connection. */
  struct circuit_t *prev_active_on_p_conn;

  /** The circuit_id used in the previous (backward) hop of this circuit. */
  circid_t p_circ_id;
  /** Queue of cells waiting to be transmitted on p_conn. */
  cell_queue_t p_conn_cells;
  /** The OR connection that is previous in this circuit. */
  or_connection_t *p_conn;
  /** Linked list of Exit streams associated with this circuit. */
  edge_connection_t *n_streams;
  /** Linked list of Exit streams associated with this circuit that are
   * still being resolved. */
  edge_connection_t *resolving_streams;
  /** The cipher used by intermediate hops for cells heading toward the
   * OP. */
  crypto_cipher_env_t *p_crypto;
  /** The cipher used by intermediate hops for cells heading away from
   * the OP. */
  crypto_cipher_env_t *n_crypto;

  /** The integrity-checking digest used by intermediate hops, for
   * cells packaged here and heading towards the OP.
   */
  crypto_digest_env_t *p_digest;
  /** The integrity-checking digest used by intermediate hops, for
   * cells packaged at the OP and arriving here.
   */
  crypto_digest_env_t *n_digest;

  /** Points to spliced circuit if purpose is REND_ESTABLISHED, and circuit
   * is not marked for close. */
  struct or_circuit_t *rend_splice;

#if REND_COOKIE_LEN >= DIGEST_LEN
#define REND_TOKEN_LEN REND_COOKIE_LEN
#else
#define REND_TOKEN_LEN DIGEST_LEN
#endif

  /** A hash of location-hidden service's PK if purpose is INTRO_POINT, or a
   * rendezvous cookie if purpose is REND_POINT_WAITING. Filled with zeroes
   * otherwise.
   * ???? move to a subtype or adjunct structure? Wastes 20 bytes. -NM
   */
  char rend_token[REND_TOKEN_LEN];

  /* ???? move to a subtype or adjunct structure? Wastes 20 bytes -NM */
  char handshake_digest[DIGEST_LEN]; /**< Stores KH for the handshake. */

  /** How many more relay_early cells can we send on this circuit, according
   * to the specification? */
  unsigned int remaining_relay_early_cells : 4;

  /** True iff this circuit was made with a CREATE_FAST cell. */
  unsigned int is_first_hop : 1;

  /** Number of cells that were removed from circuit queue; reset every
   * time when writing buffer stats to disk. */
  uint32_t processed_cells;

  /** Total time in milliseconds that cells spent in both app-ward and
   * exit-ward queues of this circuit; reset every time when writing
   * buffer stats to disk. */
  uint64_t total_cell_waiting_time;

  /** The EWMA count for the number of cells flushed from the
   * p_conn_cells queue. */
  cell_ewma_t p_cell_ewma;
} or_circuit_t;

/** Convert a circuit subtype to a circuit_t.*/
#define TO_CIRCUIT(x)  (&((x)->_base))

/** Convert a circuit_t* to a pointer to the enclosing or_circuit_t.  Asserts
 * if the cast is impossible. */
static or_circuit_t *TO_OR_CIRCUIT(circuit_t *);
/** Convert a circuit_t* to a pointer to the enclosing origin_circuit_t.
 * Asserts if the cast is impossible. */
static origin_circuit_t *TO_ORIGIN_CIRCUIT(circuit_t *);

static INLINE or_circuit_t *TO_OR_CIRCUIT(circuit_t *x)
{
  tor_assert(x->magic == OR_CIRCUIT_MAGIC);
  return DOWNCAST(or_circuit_t, x);
}
static INLINE origin_circuit_t *TO_ORIGIN_CIRCUIT(circuit_t *x)
{
  tor_assert(x->magic == ORIGIN_CIRCUIT_MAGIC);
  return DOWNCAST(origin_circuit_t, x);
}

/** Bitfield type: things that we're willing to use invalid routers for. */
typedef enum invalid_router_usage_t {
  ALLOW_INVALID_ENTRY       =1,
  ALLOW_INVALID_EXIT        =2,
  ALLOW_INVALID_MIDDLE      =4,
  ALLOW_INVALID_RENDEZVOUS  =8,
  ALLOW_INVALID_INTRODUCTION=16,
} invalid_router_usage_t;

/* limits for TCP send and recv buffer size used for constrained sockets */
#define MIN_CONSTRAINED_TCP_BUFFER 2048
#define MAX_CONSTRAINED_TCP_BUFFER 262144  /* 256k */

/** A linked list of lines in a config file. */
typedef struct config_line_t {
  char *key;
  char *value;
  struct config_line_t *next;
} config_line_t;

typedef struct routerset_t routerset_t;

/** Configuration options for a Tor process. */
typedef struct {
  uint32_t _magic;

  /** What should the tor process actually do? */
  enum {
    CMD_RUN_TOR=0, CMD_LIST_FINGERPRINT, CMD_HASH_PASSWORD,
    CMD_VERIFY_CONFIG, CMD_RUN_UNITTESTS
  } command;
  const char *command_arg; /**< Argument for command-line option. */

  config_line_t *Logs; /**< New-style list of configuration lines
                        * for logs */
  int LogTimeGranularity; /**< Log resolution in milliseconds. */

  int LogMessageDomains; /**< Boolean: Should we log the domain(s) in which
                          * each log message occurs? */

  char *DebugLogFile; /**< Where to send verbose log messages. */
  char *DataDirectory; /**< OR only: where to store long-term data. */
  char *Nickname; /**< OR only: nickname of this onion router. */
  char *Address; /**< OR only: configured address for this onion router. */
  char *PidFile; /**< Where to store PID of Tor process. */

  routerset_t *ExitNodes; /**< Structure containing nicknames, digests,
                           * country codes and IP address patterns of ORs to
                           * consider as exits. */
  routerset_t *EntryNodes;/**< Structure containing nicknames, digests,
                           * country codes and IP address patterns of ORs to
                           * consider as entry points. */
  int StrictNodes; /**< Boolean: When none of our EntryNodes or ExitNodes
                    * are up, or we need to access a node in ExcludeNodes,
                    * do we just fail instead? */
  routerset_t *ExcludeNodes;/**< Structure containing nicknames, digests,
                             * country codes and IP address patterns of ORs
                             * not to use in circuits. But see StrictNodes
                             * above. */
  routerset_t *ExcludeExitNodes;/**< Structure containing nicknames, digests,
                                 * country codes and IP address patterns of
                                 * ORs not to consider as exits. */

  /** Union of ExcludeNodes and ExcludeExitNodes */
  struct routerset_t *_ExcludeExitNodesUnion;

  int DisableAllSwap; /**< Boolean: Attempt to call mlockall() on our
                       * process for all current and future memory. */

  /** List of "entry", "middle", "exit", "introduction", "rendezvous". */
  smartlist_t *AllowInvalidNodes;
  /** Bitmask; derived from AllowInvalidNodes. */
  invalid_router_usage_t _AllowInvalid;
  config_line_t *ExitPolicy; /**< Lists of exit policy components. */
  int ExitPolicyRejectPrivate; /**< Should we not exit to local addresses? */
  config_line_t *SocksPolicy; /**< Lists of socks policy components */
  config_line_t *DirPolicy; /**< Lists of dir policy components */
  /** Addresses to bind for listening for SOCKS connections. */
  config_line_t *SocksListenAddress;
  /** Addresses to bind for listening for transparent pf/netfilter
   * connections. */
  config_line_t *TransListenAddress;
  /** Addresses to bind for listening for transparent natd connections */
  config_line_t *NATDListenAddress;
  /** Addresses to bind for listening for SOCKS connections. */
  config_line_t *DNSListenAddress;
  /** Addresses to bind for listening for OR connections. */
  config_line_t *ORListenAddress;
  /** Addresses to bind for listening for directory connections. */
  config_line_t *DirListenAddress;
  /** Addresses to bind for listening for control connections. */
  config_line_t *ControlListenAddress;
  /** Local address to bind outbound sockets */
  char *OutboundBindAddress;
  /** Directory server only: which versions of
   * Tor should we tell users to run? */
  config_line_t *RecommendedVersions;
  config_line_t *RecommendedClientVersions;
  config_line_t *RecommendedServerVersions;
  /** Whether dirservers refuse router descriptors with private IPs. */
  int DirAllowPrivateAddresses;
  char *User; /**< Name of user to run Tor as. */
  char *Group; /**< Name of group to run Tor as. */
  int ORPort; /**< Port to listen on for OR connections. */
  int SocksPort; /**< Port to listen on for SOCKS connections. */
  /** Port to listen on for transparent pf/netfilter connections. */
  int TransPort;
  int NATDPort; /**< Port to listen on for transparent natd connections. */
  int ControlPort; /**< Port to listen on for control connections. */
  config_line_t *ControlSocket; /**< List of Unix Domain Sockets to listen on
                                 * for control connections. */
  int DirPort; /**< Port to listen on for directory connections. */
  int DNSPort; /**< Port to listen on for DNS requests. */
  int AssumeReachable; /**< Whether to publish our descriptor regardless. */
  int AuthoritativeDir; /**< Boolean: is this an authoritative directory? */
  int V1AuthoritativeDir; /**< Boolean: is this an authoritative directory
                           * for version 1 directories? */
  int V2AuthoritativeDir; /**< Boolean: is this an authoritative directory
                           * for version 2 directories? */
  int V3AuthoritativeDir; /**< Boolean: is this an authoritative directory
                           * for version 3 directories? */
  int HSAuthoritativeDir; /**< Boolean: does this an authoritative directory
                           * handle hidden service requests? */
  int NamingAuthoritativeDir; /**< Boolean: is this an authoritative directory
                               * that's willing to bind names? */
  int VersioningAuthoritativeDir; /**< Boolean: is this an authoritative
                                   * directory that's willing to recommend
                                   * versions? */
  int BridgeAuthoritativeDir; /**< Boolean: is this an authoritative directory
                               * that aggregates bridge descriptors? */

  /** If set on a bridge authority, it will answer requests on its dirport
   * for bridge statuses -- but only if the requests use this password.
   * If set on a bridge user, request bridge statuses, and use this password
   * when doing so. */
  char *BridgePassword;

  int UseBridges; /**< Boolean: should we start all circuits with a bridge? */
  config_line_t *Bridges; /**< List of bootstrap bridge addresses. */

  int BridgeRelay; /**< Boolean: are we acting as a bridge relay? We make
                    * this explicit so we can change how we behave in the
                    * future. */

  /** Boolean: if we know the bridge's digest, should we get new
   * descriptors from the bridge authorities or from the bridge itself? */
  int UpdateBridgesFromAuthority;

  int AvoidDiskWrites; /**< Boolean: should we never cache things to disk?
                        * Not used yet. */
  int ClientOnly; /**< Boolean: should we never evolve into a server role? */
  /** To what authority types do we publish our descriptor? Choices are
   * "v1", "v2", "v3", "bridge", or "". */
  smartlist_t *PublishServerDescriptor;
  /** An authority type, derived from PublishServerDescriptor. */
  authority_type_t _PublishServerDescriptor;
  /** Boolean: do we publish hidden service descriptors to the HS auths? */
  int PublishHidServDescriptors;
  int FetchServerDescriptors; /**< Do we fetch server descriptors as normal? */
  int FetchHidServDescriptors; /** and hidden service descriptors? */
  int HidServDirectoryV2; /**< Do we participate in the HS DHT? */

  int MinUptimeHidServDirectoryV2; /**< As directory authority, accept hidden
                                    * service directories after what time? */
  int FetchUselessDescriptors; /**< Do we fetch non-running descriptors too? */
  int AllDirActionsPrivate; /**< Should every directory action be sent
                             * through a Tor circuit? */

  int ConnLimit; /**< Demanded minimum number of simultaneous connections. */
  int _ConnLimit; /**< Maximum allowed number of simultaneous connections. */
  int RunAsDaemon; /**< If true, run in the background. (Unix only) */
  int FascistFirewall; /**< Whether to prefer ORs reachable on open ports. */
  smartlist_t *FirewallPorts; /**< Which ports our firewall allows
                               * (strings). */
  config_line_t *ReachableAddresses; /**< IP:ports our firewall allows. */
  config_line_t *ReachableORAddresses; /**< IP:ports for OR conns. */
  config_line_t *ReachableDirAddresses; /**< IP:ports for Dir conns. */

  int ConstrainedSockets; /**< Shrink xmit and recv socket buffers. */
  uint64_t ConstrainedSockSize; /**< Size of constrained buffers. */

  /** Whether we should drop exit streams from Tors that we don't know are
   * relays.  One of "0" (never refuse), "1" (always refuse), or "auto" (do
   * what the consensus says, defaulting to 'refuse' if the consensus says
   * nothing). */
  char *RefuseUnknownExits;
  /** Parsed version of RefuseUnknownExits. -1 for auto. */
  int RefuseUnknownExits_;

  /** Application ports that require all nodes in circ to have sufficient
   * uptime. */
  smartlist_t *LongLivedPorts;
  /** Application ports that are likely to be unencrypted and
   * unauthenticated; we reject requests for them to prevent the
   * user from screwing up and leaking plaintext secrets to an
   * observer somewhere on the Internet. */
  smartlist_t *RejectPlaintextPorts;
  /** Related to RejectPlaintextPorts above, except this config option
   * controls whether we warn (in the log and via a controller status
   * event) every time a risky connection is attempted. */
  smartlist_t *WarnPlaintextPorts;
  /** Should we try to reuse the same exit node for a given host */
  smartlist_t *TrackHostExits;
  int TrackHostExitsExpire; /**< Number of seconds until we expire an
                             * addressmap */
  config_line_t *AddressMap; /**< List of address map directives. */
  int AutomapHostsOnResolve; /**< If true, when we get a resolve request for a
                              * hostname ending with one of the suffixes in
                              * <b>AutomapHostsSuffixes</b>, map it to a
                              * virtual address. */
  smartlist_t *AutomapHostsSuffixes; /**< List of suffixes for
                                      * <b>AutomapHostsOnResolve</b>. */
  int RendPostPeriod; /**< How often do we post each rendezvous service
                       * descriptor? Remember to publish them independently. */
  int KeepalivePeriod; /**< How often do we send padding cells to keep
                        * connections alive? */
  int SocksTimeout; /**< How long do we let a socks connection wait
                     * unattached before we fail it? */
  int LearnCircuitBuildTimeout; /**< If non-zero, we attempt to learn a value
                                 * for CircuitBuildTimeout based on timeout
                                 * history */
  int CircuitBuildTimeout; /**< Cull non-open circuits that were born at
                            * least this many seconds ago. Used until
                            * adaptive algorithm learns a new value. */
  int CircuitIdleTimeout; /**< Cull open clean circuits that were born
                           * at least this many seconds ago. */
  int CircuitStreamTimeout; /**< If non-zero, detach streams from circuits
                             * and try a new circuit if the stream has been
                             * waiting for this many seconds. If zero, use
                             * our default internal timeout schedule. */
  int MaxOnionsPending; /**< How many circuit CREATE requests do we allow
                         * to wait simultaneously before we start dropping
                         * them? */
  int NewCircuitPeriod; /**< How long do we use a circuit before building
                         * a new one? */
  int MaxCircuitDirtiness; /**< Never use circs that were first used more than
                                this interval ago. */
  uint64_t BandwidthRate; /**< How much bandwidth, on average, are we willing
                           * to use in a second? */
  uint64_t BandwidthBurst; /**< How much bandwidth, at maximum, are we willing
                            * to use in a second? */
  uint64_t MaxAdvertisedBandwidth; /**< How much bandwidth are we willing to
                                    * tell people we have? */
  uint64_t RelayBandwidthRate; /**< How much bandwidth, on average, are we
                                 * willing to use for all relayed conns? */
  uint64_t RelayBandwidthBurst; /**< How much bandwidth, at maximum, will we
                                 * use in a second for all relayed conns? */
  uint64_t PerConnBWRate; /**< Long-term bw on a single TLS conn, if set. */
  uint64_t PerConnBWBurst; /**< Allowed burst on a single TLS conn, if set. */
  int NumCPUs; /**< How many CPUs should we try to use? */
//int RunTesting; /**< If true, create testing circuits to measure how well the
//                 * other ORs are running. */
  config_line_t *RendConfigLines; /**< List of configuration lines
                                          * for rendezvous services. */
  config_line_t *HidServAuth; /**< List of configuration lines for client-side
                               * authorizations for hidden services */
  char *ContactInfo; /**< Contact info to be published in the directory. */

  int HeartbeatPeriod; /**< Log heartbeat messages after this many seconds
                        * have passed. */

  char *HTTPProxy; /**< hostname[:port] to use as http proxy, if any. */
  tor_addr_t HTTPProxyAddr; /**< Parsed IPv4 addr for http proxy, if any. */
  uint16_t HTTPProxyPort; /**< Parsed port for http proxy, if any. */
  char *HTTPProxyAuthenticator; /**< username:password string, if any. */

  char *HTTPSProxy; /**< hostname[:port] to use as https proxy, if any. */
  tor_addr_t HTTPSProxyAddr; /**< Parsed addr for https proxy, if any. */
  uint16_t HTTPSProxyPort; /**< Parsed port for https proxy, if any. */
  char *HTTPSProxyAuthenticator; /**< username:password string, if any. */

  char *Socks4Proxy; /**< hostname:port to use as a SOCKS4 proxy, if any. */
  tor_addr_t Socks4ProxyAddr; /**< Derived from Socks4Proxy. */
  uint16_t Socks4ProxyPort; /**< Derived from Socks4Proxy. */

  char *Socks5Proxy; /**< hostname:port to use as a SOCKS5 proxy, if any. */
  tor_addr_t Socks5ProxyAddr; /**< Derived from Sock5Proxy. */
  uint16_t Socks5ProxyPort; /**< Derived from Socks5Proxy. */
  char *Socks5ProxyUsername; /**< Username for SOCKS5 authentication, if any */
  char *Socks5ProxyPassword; /**< Password for SOCKS5 authentication, if any */

  /** List of configuration lines for replacement directory authorities.
   * If you just want to replace one class of authority at a time,
   * use the "Alternate*Authority" options below instead. */
  config_line_t *DirServers;

  /** If set, use these main (currently v3) directory authorities and
   * not the default ones. */
  config_line_t *AlternateDirAuthority;

  /** If set, use these bridge authorities and not the default one. */
  config_line_t *AlternateBridgeAuthority;

  /** If set, use these HS authorities and not the default ones. */
  config_line_t *AlternateHSAuthority;

  char *MyFamily; /**< Declared family for this OR. */
  config_line_t *NodeFamilies; /**< List of config lines for
                                * node families */
  smartlist_t *NodeFamilySets; /**< List of parsed NodeFamilies values. */
  config_line_t *AuthDirBadDir; /**< Address policy for descriptors to
                                 * mark as bad dir mirrors. */
  config_line_t *AuthDirBadExit; /**< Address policy for descriptors to
                                  * mark as bad exits. */
  config_line_t *AuthDirReject; /**< Address policy for descriptors to
                                 * reject. */
  config_line_t *AuthDirInvalid; /**< Address policy for descriptors to
                                  * never mark as valid. */
  int AuthDirListBadDirs; /**< True iff we should list bad dirs,
                           * and vote for all other dir mirrors as good. */
  int AuthDirListBadExits; /**< True iff we should list bad exits,
                            * and vote for all other exits as good. */
  int AuthDirRejectUnlisted; /**< Boolean: do we reject all routers that
                              * aren't named in our fingerprint file? */
  int AuthDirMaxServersPerAddr; /**< Do not permit more than this
                                 * number of servers per IP address. */
  int AuthDirMaxServersPerAuthAddr; /**< Do not permit more than this
                                     * number of servers per IP address shared
                                     * with an authority. */

  char *AccountingStart; /**< How long is the accounting interval, and when
                          * does it start? */
  uint64_t AccountingMax; /**< How many bytes do we allow per accounting
                           * interval before hibernation?  0 for "never
                           * hibernate." */

  /** Base64-encoded hash of accepted passwords for the control system. */
  config_line_t *HashedControlPassword;
  /** As HashedControlPassword, but not saved. */
  config_line_t *HashedControlSessionPassword;

  int CookieAuthentication; /**< Boolean: do we enable cookie-based auth for
                             * the control system? */
  char *CookieAuthFile; /**< Location of a cookie authentication file. */
  int CookieAuthFileGroupReadable; /**< Boolean: Is the CookieAuthFile g+r? */
  int LeaveStreamsUnattached; /**< Boolean: Does Tor attach new streams to
                          * circuits itself (0), or does it expect a controller
                          * to cope? (1) */
  int DisablePredictedCircuits; /**< Boolean: does Tor preemptively
                                 * make circuits in the background (0),
                                 * or not (1)? */
  int ShutdownWaitLength; /**< When we get a SIGINT and we're a server, how
                           * long do we wait before exiting? */
  char *SafeLogging; /**< Contains "relay", "1", "0" (meaning no scrubbing). */

  /* Derived from SafeLogging */
  enum {
    SAFELOG_SCRUB_ALL, SAFELOG_SCRUB_RELAY, SAFELOG_SCRUB_NONE
  } _SafeLogging;

  int SafeSocks; /**< Boolean: should we outright refuse application
                  * connections that use socks4 or socks5-with-local-dns? */
#define LOG_PROTOCOL_WARN (get_options()->ProtocolWarnings ? \
                           LOG_WARN : LOG_INFO)
  int ProtocolWarnings; /**< Boolean: when other parties screw up the Tor
                         * protocol, is it a warn or an info in our logs? */
  int TestSocks; /**< Boolean: when we get a socks connection, do we loudly
                  * log whether it was DNS-leaking or not? */
  int HardwareAccel; /**< Boolean: Should we enable OpenSSL hardware
                      * acceleration where available? */
  char *AccelName; /**< Optional hardware acceleration engine name. */
  char *AccelDir; /**< Optional hardware acceleration engine search dir. */
  int UseEntryGuards; /**< Boolean: Do we try to enter from a smallish number
                       * of fixed nodes? */
  int NumEntryGuards; /**< How many entry guards do we try to establish? */
  int RephistTrackTime; /**< How many seconds do we keep rephist info? */
  int FastFirstHopPK; /**< If Tor believes it is safe, should we save a third
                       * of our PK time by sending CREATE_FAST cells? */
  /** Should we always fetch our dir info on the mirror schedule (which
   * means directly from the authorities) no matter our other config? */
  int FetchDirInfoEarly;

  /** Should we fetch our dir info at the start of the consensus period? */
  int FetchDirInfoExtraEarly;

  char *VirtualAddrNetwork; /**< Address and mask to hand out for virtual
                             * MAPADDRESS requests. */
  int ServerDNSSearchDomains; /**< Boolean: If set, we don't force exit
                      * addresses to be FQDNs, but rather search for them in
                      * the local domains. */
  int ServerDNSDetectHijacking; /**< Boolean: If true, check for DNS failure
                                 * hijacking. */
  int ServerDNSRandomizeCase; /**< Boolean: Use the 0x20-hack to prevent
                               * DNS poisoning attacks. */
  char *ServerDNSResolvConfFile; /**< If provided, we configure our internal
                     * resolver from the file here rather than from
                     * /etc/resolv.conf (Unix) or the registry (Windows). */
  char *DirPortFrontPage; /**< This is a full path to a file with an html
                    disclaimer. This allows a server administrator to show
                    that they're running Tor and anyone visiting their server
                    will know this without any specialized knowledge. */
  /** Boolean: if set, we start even if our resolv.conf file is missing
   * or broken. */
  int ServerDNSAllowBrokenConfig;

  smartlist_t *ServerDNSTestAddresses; /**< A list of addresses that definitely
                                        * should be resolvable. Used for
                                        * testing our DNS server. */
  int EnforceDistinctSubnets; /**< If true, don't allow multiple routers in the
                               * same network zone in the same circuit. */
  int TunnelDirConns; /**< If true, use BEGIN_DIR rather than BEGIN when
                       * possible. */
  int PreferTunneledDirConns; /**< If true, avoid dirservers that don't
                               * support BEGIN_DIR, when possible. */
  int PortForwarding; /**< If true, use NAT-PMP or UPnP to automatically
                       * forward the DirPort and ORPort on the NAT device */
  char *PortForwardingHelper; /** < Filename or full path of the port
                                  forwarding helper executable */
  int AllowNonRFC953Hostnames; /**< If true, we allow connections to hostnames
                                * with weird characters. */
  /** If true, we try resolving hostnames with weird characters. */
  int ServerDNSAllowNonRFC953Hostnames;

  /** If true, we try to download extra-info documents (and we serve them,
   * if we are a cache).  For authorities, this is always true. */
  int DownloadExtraInfo;

  /** If true, and we are acting as a relay, allow exit circuits even when
   * we are the first hop of a circuit. */
  int AllowSingleHopExits;
  /** If true, don't allow relays with AllowSingleHopExits=1 to be used in
   * circuits that we build. */
  int ExcludeSingleHopRelays;
  /** If true, and the controller tells us to use a one-hop circuit, and the
   * exit allows it, we use it. */
  int AllowSingleHopCircuits;

  /** If true, we convert "www.google.com.foo.exit" addresses on the
   * socks/trans/natd ports into "www.google.com" addresses that
   * exit from the node "foo". Disabled by default since attacking
   * websites and exit relays can use it to manipulate your path
   * selection. */
  int AllowDotExit;

  /** If true, we will warn if a user gives us only an IP address
   * instead of a hostname. */
  int WarnUnsafeSocks;

  /** If true, the user wants us to collect statistics on clients
   * requesting network statuses from us as directory. */
  int DirReqStatistics;

  /** If true, the user wants us to collect statistics on port usage. */
  int ExitPortStatistics;

  /** If true, the user wants us to collect connection statistics. */
  int ConnDirectionStatistics;

  /** If true, the user wants us to collect cell statistics. */
  int CellStatistics;

  /** If true, the user wants us to collect statistics as entry node. */
  int EntryStatistics;

  /** If true, include statistics file contents in extra-info documents. */
  int ExtraInfoStatistics;

  /** If true, do not believe anybody who tells us that a domain resolves
   * to an internal address, or that an internal address has a PTR mapping.
   * Helps avoid some cross-site attacks. */
  int ClientDNSRejectInternalAddresses;

  /** If true, do not accept any requests to connect to internal addresses
   * over randomly chosen exits. */
  int ClientRejectInternalAddresses;

  /** The length of time that we think a consensus should be fresh. */
  int V3AuthVotingInterval;
  /** The length of time we think it will take to distribute votes. */
  int V3AuthVoteDelay;
  /** The length of time we think it will take to distribute signatures. */
  int V3AuthDistDelay;
  /** The number of intervals we think a consensus should be valid. */
  int V3AuthNIntervalsValid;

  /** Should advertise and sign consensuses with a legacy key, for key
   * migration purposes? */
  int V3AuthUseLegacyKey;

  /** Location of bandwidth measurement file */
  char *V3BandwidthsFile;

  /** Authority only: key=value pairs that we add to our networkstatus
   * consensus vote on the 'params' line. */
  char *ConsensusParams;

  /** The length of time that we think an initial consensus should be fresh.
   * Only altered on testing networks. */
  int TestingV3AuthInitialVotingInterval;

  /** The length of time we think it will take to distribute initial votes.
   * Only altered on testing networks. */
  int TestingV3AuthInitialVoteDelay;

  /** The length of time we think it will take to distribute initial
   * signatures.  Only altered on testing networks.*/
  int TestingV3AuthInitialDistDelay;

  /** If an authority has been around for less than this amount of time, it
   * does not believe its reachability information is accurate.  Only
   * altered on testing networks. */
  int TestingAuthDirTimeToLearnReachability;

  /** Clients don't download any descriptor this recent, since it will
   * probably not have propagated to enough caches.  Only altered on testing
   * networks. */
  int TestingEstimatedDescriptorPropagationTime;

  /** If true, we take part in a testing network. Change the defaults of a
   * couple of other configuration options and allow to change the values
   * of certain configuration options. */
  int TestingTorNetwork;

  /** File to check for a consensus networkstatus, if we don't have one
   * cached. */
  char *FallbackNetworkstatusFile;

  /** If true, and we have GeoIP data, and we're a bridge, keep a per-country
   * count of how many client addresses have contacted us so that we can help
   * the bridge authority guess which countries have blocked access to us. */
  int BridgeRecordUsageByCountry;

  /** Optionally, a file with GeoIP data. */
  char *GeoIPFile;

  /** If true, SIGHUP should reload the torrc.  Sometimes controllers want
   * to make this false. */
  int ReloadTorrcOnSIGHUP;

  /* The main parameter for picking circuits within a connection.
   *
   * If this value is positive, when picking a cell to relay on a connection,
   * we always relay from the circuit whose weighted cell count is lowest.
   * Cells are weighted exponentially such that if one cell is sent
   * 'CircuitPriorityHalflife' seconds before another, it counts for half as
   * much.
   *
   * If this value is zero, we're disabling the cell-EWMA algorithm.
   *
   * If this value is negative, we're using the default approach
   * according to either Tor or a parameter set in the consensus.
   */
  double CircuitPriorityHalflife;

  /** If true, do not enable IOCP on windows with bufferevents, even if
   * we think we could. */
  int DisableIOCP;
  /** For testing only: will go away in 0.2.3.x. */
  int _UseFilteringSSLBufferevents;

  /** Set to true if the TestingTorNetwork configuration option is set.
   * This is used so that options_validate() has a chance to realize that
   * the defaults have changed. */
  int _UsingTestNetworkDefaults;

} or_options_t;

/** Persistent state for an onion router, as saved to disk. */
typedef struct {
  uint32_t _magic;
  /** The time at which we next plan to write the state to the disk.  Equal to
   * TIME_MAX if there are no savable changes, 0 if there are changes that
   * should be saved right away. */
  time_t next_write;

  /** When was the state last written to disk? */
  time_t LastWritten;

  /** Fields for accounting bandwidth use. */
  time_t AccountingIntervalStart;
  uint64_t AccountingBytesReadInInterval;
  uint64_t AccountingBytesWrittenInInterval;
  int AccountingSecondsActive;
  int AccountingSecondsToReachSoftLimit;
  time_t AccountingSoftLimitHitAt;
  uint64_t AccountingBytesAtSoftLimit;
  uint64_t AccountingExpectedUsage;

  /** A list of Entry Guard-related configuration lines. */
  config_line_t *EntryGuards;

  /** These fields hold information on the history of bandwidth usage for
   * servers.  The "Ends" fields hold the time when we last updated the
   * bandwidth usage. The "Interval" fields hold the granularity, in seconds,
   * of the entries of Values.  The "Values" lists hold decimal string
   * representations of the number of bytes read or written in each
   * interval. The "Maxima" list holds decimal strings describing the highest
   * rate achieved during the interval.
   */
  time_t      BWHistoryReadEnds;
  int         BWHistoryReadInterval;
  smartlist_t *BWHistoryReadValues;
  smartlist_t *BWHistoryReadMaxima;
  time_t      BWHistoryWriteEnds;
  int         BWHistoryWriteInterval;
  smartlist_t *BWHistoryWriteValues;
  smartlist_t *BWHistoryWriteMaxima;
  time_t      BWHistoryDirReadEnds;
  int         BWHistoryDirReadInterval;
  smartlist_t *BWHistoryDirReadValues;
  smartlist_t *BWHistoryDirReadMaxima;
  time_t      BWHistoryDirWriteEnds;
  int         BWHistoryDirWriteInterval;
  smartlist_t *BWHistoryDirWriteValues;
  smartlist_t *BWHistoryDirWriteMaxima;

  /** Build time histogram */
  config_line_t * BuildtimeHistogram;
  unsigned int TotalBuildTimes;
  unsigned int CircuitBuildAbandonedCount;

  /** What version of Tor wrote this state file? */
  char *TorVersion;

  /** Holds any unrecognized values we found in the state file, in the order
   * in which we found them. */
  config_line_t *ExtraLines;

  /** When did we last rotate our onion key?  "0" for 'no idea'. */
  time_t LastRotatedOnionKey;
} or_state_t;

/** Change the next_write time of <b>state</b> to <b>when</b>, unless the
 * state is already scheduled to be written to disk earlier than <b>when</b>.
 */
static INLINE void or_state_mark_dirty(or_state_t *state, time_t when)
{
  if (state->next_write > when)
    state->next_write = when;
}

#define MAX_SOCKS_REPLY_LEN 1024
#define MAX_SOCKS_ADDR_LEN 256

/** Please open a TCP connection to this addr:port. */
#define SOCKS_COMMAND_CONNECT       0x01
/** Please turn this FQDN into an IP address, privately. */
#define SOCKS_COMMAND_RESOLVE       0xF0
/** Please turn this IP address into an FQDN, privately. */
#define SOCKS_COMMAND_RESOLVE_PTR   0xF1

#define SOCKS_COMMAND_IS_CONNECT(c) ((c)==SOCKS_COMMAND_CONNECT)
#define SOCKS_COMMAND_IS_RESOLVE(c) ((c)==SOCKS_COMMAND_RESOLVE || \
                                     (c)==SOCKS_COMMAND_RESOLVE_PTR)

/** State of a SOCKS request from a user to an OP.  Also used to encode other
 * information for non-socks user request (such as those on TransPort and
 * DNSPort) */
struct socks_request_t {
  /** Which version of SOCKS did the client use? One of "0, 4, 5" -- where
   * 0 means that no socks handshake ever took place, and this is just a
   * stub connection (e.g. see connection_ap_make_link()). */
  char socks_version;
  int command; /**< What is this stream's goal? One from the above list. */
  size_t replylen; /**< Length of <b>reply</b>. */
  char reply[MAX_SOCKS_REPLY_LEN]; /**< Write an entry into this string if
                                    * we want to specify our own socks reply,
                                    * rather than using the default socks4 or
                                    * socks5 socks reply. We use this for the
                                    * two-stage socks5 handshake.
                                    */
  char address[MAX_SOCKS_ADDR_LEN]; /**< What address did the client ask to
                                       connect to/resolve? */
  uint16_t port; /**< What port did the client ask to connect to? */
  unsigned int has_finished : 1; /**< Has the SOCKS handshake finished? Used to
                              * make sure we send back a socks reply for
                              * every connection. */
};

/********************************* circuitbuild.c **********************/

/** How many hops does a general-purpose circuit have by default? */
#define DEFAULT_ROUTE_LEN 3

/* Circuit Build Timeout "public" structures. */

/** Precision multiplier for the Bw weights */
#define BW_WEIGHT_SCALE   10000
#define BW_MIN_WEIGHT_SCALE 1
#define BW_MAX_WEIGHT_SCALE INT32_MAX

/** Total size of the circuit timeout history to accumulate.
 * 1000 is approx 2.5 days worth of continual-use circuits. */
#define CBT_NCIRCUITS_TO_OBSERVE 1000

/** Width of the histogram bins in milliseconds */
#define CBT_BIN_WIDTH ((build_time_t)50)

/** Number of modes to use in the weighted-avg computation of Xm */
#define CBT_DEFAULT_NUM_XM_MODES 3
#define CBT_MIN_NUM_XM_MODES 1
#define CBT_MAX_NUM_XM_MODES 20

/** A build_time_t is milliseconds */
typedef uint32_t build_time_t;

/**
 * CBT_BUILD_ABANDONED is our flag value to represent a force-closed
 * circuit (Aka a 'right-censored' pareto value).
 */
#define CBT_BUILD_ABANDONED ((build_time_t)(INT32_MAX-1))
#define CBT_BUILD_TIME_MAX ((build_time_t)(INT32_MAX))

/** Save state every 10 circuits */
#define CBT_SAVE_STATE_EVERY 10

/* Circuit build times consensus parameters */

/**
 * How long to wait before actually closing circuits that take too long to
 * build in terms of CDF quantile.
 */
#define CBT_DEFAULT_CLOSE_QUANTILE 95
#define CBT_MIN_CLOSE_QUANTILE CBT_MIN_QUANTILE_CUTOFF
#define CBT_MAX_CLOSE_QUANTILE CBT_MAX_QUANTILE_CUTOFF

/**
 * How many circuits count as recent when considering if the
 * connection has gone gimpy or changed.
 */
#define CBT_DEFAULT_RECENT_CIRCUITS 20
#define CBT_MIN_RECENT_CIRCUITS 3
#define CBT_MAX_RECENT_CIRCUITS 1000

/**
 * Maximum count of timeouts that finish the first hop in the past
 * RECENT_CIRCUITS before calculating a new timeout.
 *
 * This tells us whether to abandon timeout history and set
 * the timeout back to whatever circuit_build_times_get_initial_timeout()
 * gives us.
 */
#define CBT_DEFAULT_MAX_RECENT_TIMEOUT_COUNT (CBT_DEFAULT_RECENT_CIRCUITS*9/10)
#define CBT_MIN_MAX_RECENT_TIMEOUT_COUNT 3
#define CBT_MAX_MAX_RECENT_TIMEOUT_COUNT 10000

/** Minimum circuits before estimating a timeout */
#define CBT_DEFAULT_MIN_CIRCUITS_TO_OBSERVE 100
#define CBT_MIN_MIN_CIRCUITS_TO_OBSERVE 1
#define CBT_MAX_MIN_CIRCUITS_TO_OBSERVE 10000

/** Cutoff percentile on the CDF for our timeout estimation. */
#define CBT_DEFAULT_QUANTILE_CUTOFF 80
#define CBT_MIN_QUANTILE_CUTOFF 10
#define CBT_MAX_QUANTILE_CUTOFF 99
double circuit_build_times_quantile_cutoff(void);

/** How often in seconds should we build a test circuit */
#define CBT_DEFAULT_TEST_FREQUENCY 60
#define CBT_MIN_TEST_FREQUENCY 1
#define CBT_MAX_TEST_FREQUENCY INT32_MAX

/** Lowest allowable value for CircuitBuildTimeout in milliseconds */
#define CBT_DEFAULT_TIMEOUT_MIN_VALUE (1500)
#define CBT_MIN_TIMEOUT_MIN_VALUE 500
#define CBT_MAX_TIMEOUT_MIN_VALUE INT32_MAX

/** Initial circuit build timeout in milliseconds */
#define CBT_DEFAULT_TIMEOUT_INITIAL_VALUE (60*1000)
#define CBT_MIN_TIMEOUT_INITIAL_VALUE CBT_MIN_TIMEOUT_MIN_VALUE
#define CBT_MAX_TIMEOUT_INITIAL_VALUE INT32_MAX
int32_t circuit_build_times_initial_timeout(void);

#if CBT_DEFAULT_MAX_RECENT_TIMEOUT_COUNT < CBT_MIN_MAX_RECENT_TIMEOUT_COUNT
#error "RECENT_CIRCUITS is set too low."
#endif

/** Information about the state of our local network connection */
typedef struct {
  /** The timestamp we last completed a TLS handshake or received a cell */
  time_t network_last_live;
  /** If the network is not live, how many timeouts has this caused? */
  int nonlive_timeouts;
  /** Circular array of circuits that have made it to the first hop. Slot is
   * 1 if circuit timed out, 0 if circuit succeeded */
  int8_t *timeouts_after_firsthop;
  /** Number of elements allocated for the above array */
  int num_recent_circs;
  /** Index into circular array. */
  int after_firsthop_idx;
} network_liveness_t;

/** Structure for circuit build times history */
typedef struct {
  /** The circular array of recorded build times in milliseconds */
  build_time_t circuit_build_times[CBT_NCIRCUITS_TO_OBSERVE];
  /** Current index in the circuit_build_times circular array */
  int build_times_idx;
  /** Total number of build times accumulated. Max CBT_NCIRCUITS_TO_OBSERVE */
  int total_build_times;
  /** Information about the state of our local network connection */
  network_liveness_t liveness;
  /** Last time we built a circuit. Used to decide to build new test circs */
  time_t last_circ_at;
  /** "Minimum" value of our pareto distribution (actually mode) */
  build_time_t Xm;
  /** alpha exponent for pareto dist. */
  double alpha;
  /** Have we computed a timeout? */
  int have_computed_timeout;
  /** The exact value for that timeout in milliseconds. Stored as a double
   * to maintain precision from calculations to and from quantile value. */
  double timeout_ms;
  /** How long we wait before actually closing the circuit. */
  double close_ms;
} circuit_build_times_t;

/********************************* config.c ***************************/

/** An error from options_trial_assign() or options_init_from_string(). */
typedef enum setopt_err_t {
  SETOPT_OK = 0,
  SETOPT_ERR_MISC = -1,
  SETOPT_ERR_PARSE = -2,
  SETOPT_ERR_TRANSITION = -3,
  SETOPT_ERR_SETTING = -4,
} setopt_err_t;

/********************************* connection_edge.c *************************/

/** Enumerates possible origins of a client-side address mapping. */
typedef enum {
  /** We're remapping this address because the controller told us to. */
  ADDRMAPSRC_CONTROLLER,
  /** We're remapping this address because our configuration (via torrc, the
   * command line, or a SETCONF command) told us to. */
  ADDRMAPSRC_TORRC,
  /** We're remapping this address because we have TrackHostExit configured,
   * and we want to remember to use the same exit next time. */
  ADDRMAPSRC_TRACKEXIT,
  /** We're remapping this address because we got a DNS resolution from a
   * Tor server that told us what its value was. */
  ADDRMAPSRC_DNS,
} addressmap_entry_source_t;

/********************************* control.c ***************************/

/** Used to indicate the type of a circuit event passed to the controller.
 * The various types are defined in control-spec.txt */
typedef enum circuit_status_event_t {
  CIRC_EVENT_LAUNCHED = 0,
  CIRC_EVENT_BUILT    = 1,
  CIRC_EVENT_EXTENDED = 2,
  CIRC_EVENT_FAILED   = 3,
  CIRC_EVENT_CLOSED   = 4,
} circuit_status_event_t;

/** Used to indicate the type of a stream event passed to the controller.
 * The various types are defined in control-spec.txt */
typedef enum stream_status_event_t {
  STREAM_EVENT_SENT_CONNECT = 0,
  STREAM_EVENT_SENT_RESOLVE = 1,
  STREAM_EVENT_SUCCEEDED    = 2,
  STREAM_EVENT_FAILED       = 3,
  STREAM_EVENT_CLOSED       = 4,
  STREAM_EVENT_NEW          = 5,
  STREAM_EVENT_NEW_RESOLVE  = 6,
  STREAM_EVENT_FAILED_RETRIABLE = 7,
  STREAM_EVENT_REMAP        = 8
} stream_status_event_t;

/** Used to indicate the type of an OR connection event passed to the
 * controller.  The various types are defined in control-spec.txt */
typedef enum or_conn_status_event_t {
  OR_CONN_EVENT_LAUNCHED     = 0,
  OR_CONN_EVENT_CONNECTED    = 1,
  OR_CONN_EVENT_FAILED       = 2,
  OR_CONN_EVENT_CLOSED       = 3,
  OR_CONN_EVENT_NEW          = 4,
} or_conn_status_event_t;

/** Used to indicate the type of a buildtime event */
typedef enum buildtimeout_set_event_t {
  BUILDTIMEOUT_SET_EVENT_COMPUTED  = 0,
  BUILDTIMEOUT_SET_EVENT_RESET     = 1,
  BUILDTIMEOUT_SET_EVENT_SUSPENDED = 2,
  BUILDTIMEOUT_SET_EVENT_DISCARD = 3,
  BUILDTIMEOUT_SET_EVENT_RESUME = 4
} buildtimeout_set_event_t;

/** Execute the statement <b>stmt</b>, which may log events concerning the
 * connection <b>conn</b>.  To prevent infinite loops, disable log messages
 * being sent to controllers if <b>conn</b> is a control connection.
 *
 * Stmt must not contain any return or goto statements.
 */
#define CONN_LOG_PROTECT(conn, stmt)                                    \
  STMT_BEGIN                                                            \
    int _log_conn_is_control = (conn && conn->type == CONN_TYPE_CONTROL); \
    if (_log_conn_is_control)                                           \
      disable_control_logging();                                        \
  STMT_BEGIN stmt; STMT_END;                                            \
    if (_log_conn_is_control)                                           \
      enable_control_logging();                                         \
  STMT_END

/** Enum describing various stages of bootstrapping, for use with controller
 * bootstrap status events. The values range from 0 to 100. */
typedef enum {
  BOOTSTRAP_STATUS_UNDEF=-1,
  BOOTSTRAP_STATUS_STARTING=0,
  BOOTSTRAP_STATUS_CONN_DIR=5,
  BOOTSTRAP_STATUS_HANDSHAKE=-2,
  BOOTSTRAP_STATUS_HANDSHAKE_DIR=10,
  BOOTSTRAP_STATUS_ONEHOP_CREATE=15,
  BOOTSTRAP_STATUS_REQUESTING_STATUS=20,
  BOOTSTRAP_STATUS_LOADING_STATUS=25,
  BOOTSTRAP_STATUS_LOADING_KEYS=40,
  BOOTSTRAP_STATUS_REQUESTING_DESCRIPTORS=45,
  BOOTSTRAP_STATUS_LOADING_DESCRIPTORS=50,
  BOOTSTRAP_STATUS_CONN_OR=80,
  BOOTSTRAP_STATUS_HANDSHAKE_OR=85,
  BOOTSTRAP_STATUS_CIRCUIT_CREATE=90,
  BOOTSTRAP_STATUS_DONE=100
} bootstrap_status_t;

/********************************* directory.c ***************************/

/** A pair of digests created by dir_split_resource_info_fingerprint_pairs() */
typedef struct {
  char first[DIGEST_LEN];
  char second[DIGEST_LEN];
} fp_pair_t;

/********************************* dirserv.c ***************************/

/** An enum to describe what format we're generating a routerstatus line in.
 */
typedef enum {
  /** For use in a v2 opinion */
  NS_V2,
  /** For use in a consensus networkstatus document (ns flavor) */
  NS_V3_CONSENSUS,
  /** For use in a vote networkstatus document */
  NS_V3_VOTE,
  /** For passing to the controlport in response to a GETINFO request */
  NS_CONTROL_PORT,
  /** For use in a consensus networkstatus document (microdesc flavor) */
  NS_V3_CONSENSUS_MICRODESC
} routerstatus_format_type_t;

#ifdef DIRSERV_PRIVATE
typedef struct measured_bw_line_t {
  char node_id[DIGEST_LEN];
  char node_hex[MAX_HEX_NICKNAME_LEN+1];
  long int bw;
} measured_bw_line_t;

#endif

/********************************* dirvote.c ************************/

/** Describes the schedule by which votes should be generated. */
typedef struct vote_timing_t {
  /** Length in seconds between one consensus becoming valid and the next
   * becoming valid. */
  int vote_interval;
  /** For how many intervals is a consensus valid? */
  int n_intervals_valid;
  /** Time in seconds allowed to propagate votes */
  int vote_delay;
  /** Time in seconds allowed to propagate signatures */
  int dist_delay;
} vote_timing_t;

/********************************* geoip.c **************************/

/** Round all GeoIP results to the next multiple of this value, to avoid
 * leaking information. */
#define DIR_RECORD_USAGE_GRANULARITY 8
/** Time interval: Flush geoip data to disk this often. */
#define DIR_ENTRY_RECORD_USAGE_RETAIN_IPS (24*60*60)
/** How long do we have to have observed per-country request history before
 * we are willing to talk about it? */
#define DIR_RECORD_USAGE_MIN_OBSERVATION_TIME (12*60*60)

/** Indicates an action that we might be noting geoip statistics on.
 * Note that if we're noticing CONNECT, we're a bridge, and if we're noticing
 * the others, we're not.
 */
typedef enum {
  /** We've noticed a connection as a bridge relay or entry guard. */
  GEOIP_CLIENT_CONNECT = 0,
  /** We've served a networkstatus consensus as a directory server. */
  GEOIP_CLIENT_NETWORKSTATUS = 1,
  /** We've served a v2 networkstatus consensus as a directory server. */
  GEOIP_CLIENT_NETWORKSTATUS_V2 = 2,
} geoip_client_action_t;
/** Indicates either a positive reply or a reason for rejectng a network
 * status request that will be included in geoip statistics. */
typedef enum {
  /** Request is answered successfully. */
  GEOIP_SUCCESS = 0,
  /** V3 network status is not signed by a sufficient number of requested
   * authorities. */
  GEOIP_REJECT_NOT_ENOUGH_SIGS = 1,
  /** Requested network status object is unavailable. */
  GEOIP_REJECT_UNAVAILABLE = 2,
  /** Requested network status not found. */
  GEOIP_REJECT_NOT_FOUND = 3,
  /** Network status has not been modified since If-Modified-Since time. */
  GEOIP_REJECT_NOT_MODIFIED = 4,
  /** Directory is busy. */
  GEOIP_REJECT_BUSY = 5,
} geoip_ns_response_t;
#define GEOIP_NS_RESPONSE_NUM 6

/** Directory requests that we are measuring can be either direct or
 * tunneled. */
typedef enum {
  DIRREQ_DIRECT = 0,
  DIRREQ_TUNNELED = 1,
} dirreq_type_t;

/** Possible states for either direct or tunneled directory requests that
 * are relevant for determining network status download times. */
typedef enum {
  /** Found that the client requests a network status; applies to both
   * direct and tunneled requests; initial state of a request that we are
   * measuring. */
  DIRREQ_IS_FOR_NETWORK_STATUS = 0,
  /** Finished writing a network status to the directory connection;
   * applies to both direct and tunneled requests; completes a direct
   * request. */
  DIRREQ_FLUSHING_DIR_CONN_FINISHED = 1,
  /** END cell sent to circuit that initiated a tunneled request. */
  DIRREQ_END_CELL_SENT = 2,
  /** Flushed last cell from queue of the circuit that initiated a
    * tunneled request to the outbuf of the OR connection. */
  DIRREQ_CIRC_QUEUE_FLUSHED = 3,
  /** Flushed last byte from buffer of the OR connection belonging to the
    * circuit that initiated a tunneled request; completes a tunneled
    * request. */
  DIRREQ_OR_CONN_BUFFER_FLUSHED = 4
} dirreq_state_t;

#define WRITE_STATS_INTERVAL (24*60*60)

/********************************* microdesc.c *************************/

typedef struct microdesc_cache_t microdesc_cache_t;

/********************************* networkstatus.c *********************/

/** Location where we found a v2 networkstatus. */
typedef enum {
  NS_FROM_CACHE, NS_FROM_DIR_BY_FP, NS_FROM_DIR_ALL, NS_GENERATED
} v2_networkstatus_source_t;

/** Possible statuses of a version of Tor, given opinions from the directory
 * servers. */
typedef enum version_status_t {
  VS_RECOMMENDED=0, /**< This version is listed as recommended. */
  VS_OLD=1, /**< This version is older than any recommended version. */
  VS_NEW=2, /**< This version is newer than any recommended version. */
  VS_NEW_IN_SERIES=3, /**< This version is newer than any recommended version
                       * in its series, but later recommended versions exist.
                       */
  VS_UNRECOMMENDED=4, /**< This version is not recommended (general case). */
  VS_EMPTY=5, /**< The version list was empty; no agreed-on versions. */
  VS_UNKNOWN, /**< We have no idea. */
} version_status_t;

/********************************* policies.c ************************/

/** Outcome of applying an address policy to an address. */
typedef enum {
  /** The address was accepted */
  ADDR_POLICY_ACCEPTED=0,
  /** The address was rejected */
  ADDR_POLICY_REJECTED=-1,
  /** Part of the address was unknown, but as far as we can tell, it was
   * accepted. */
  ADDR_POLICY_PROBABLY_ACCEPTED=1,
  /** Part of the address was unknown, but as far as we can tell, it was
   * rejected. */
  ADDR_POLICY_PROBABLY_REJECTED=2,
} addr_policy_result_t;

/********************************* rephist.c ***************************/

/** Possible public/private key operations in Tor: used to keep track of where
 * we're spending our time. */
typedef enum {
  SIGN_DIR, SIGN_RTR,
  VERIFY_DIR, VERIFY_RTR,
  ENC_ONIONSKIN, DEC_ONIONSKIN,
  TLS_HANDSHAKE_C, TLS_HANDSHAKE_S,
  REND_CLIENT, REND_MID, REND_SERVER,
} pk_op_t;

/********************************* rendcommon.c ***************************/

/** Hidden-service side configuration of client authorization. */
typedef struct rend_authorized_client_t {
  char *client_name;
  char descriptor_cookie[REND_DESC_COOKIE_LEN];
  crypto_pk_env_t *client_key;
} rend_authorized_client_t;

/** ASCII-encoded v2 hidden service descriptor. */
typedef struct rend_encoded_v2_service_descriptor_t {
  char desc_id[DIGEST_LEN]; /**< Descriptor ID. */
  char *desc_str; /**< Descriptor string. */
} rend_encoded_v2_service_descriptor_t;

/** Introduction point information. */
typedef struct rend_intro_point_t {
  extend_info_t *extend_info; /**< Extend info of this introduction point. */
  crypto_pk_env_t *intro_key; /**< Introduction key that replaces the service
                               * key, if this descriptor is V2. */
} rend_intro_point_t;

/** Information used to connect to a hidden service. */
typedef struct rend_service_descriptor_t {
  crypto_pk_env_t *pk; /**< This service's public key. */
  int version; /**< Version of the descriptor format: 0 or 2. */
  time_t timestamp; /**< Time when the descriptor was generated. */
  uint16_t protocols; /**< Bitmask: which rendezvous protocols are supported?
                       * (We allow bits '0', '1', and '2' to be set.) */
  /** List of the service's introduction points.  Elements are removed if
   * introduction attempts fail. */
  smartlist_t *intro_nodes;
  /** Has descriptor been uploaded to all hidden service directories? */
  int all_uploads_performed;
  /** List of hidden service directories to which an upload request for
   * this descriptor could be sent. Smartlist exists only when at least one
   * of the previous upload requests failed (otherwise it's not important
   * to know which uploads succeeded and which not). */
  smartlist_t *successful_uploads;
} rend_service_descriptor_t;

/** A cached rendezvous descriptor. */
typedef struct rend_cache_entry_t {
  size_t len; /**< Length of <b>desc</b> */
  time_t received; /**< When was the descriptor received? */
  char *desc; /**< Service descriptor */
  rend_service_descriptor_t *parsed; /**< Parsed value of 'desc' */
} rend_cache_entry_t;

/********************************* routerlist.c ***************************/

/** Represents information about a single trusted directory server. */
typedef struct trusted_dir_server_t {
  char *description;
  char *nickname;
  char *address; /**< Hostname. */
  uint32_t addr; /**< IPv4 address. */
  uint16_t dir_port; /**< Directory port. */
  uint16_t or_port; /**< OR port: Used for tunneling connections. */
  char digest[DIGEST_LEN]; /**< Digest of identity key. */
  char v3_identity_digest[DIGEST_LEN]; /**< Digest of v3 (authority only,
                                        * high-security) identity key. */

  unsigned int is_running:1; /**< True iff we think this server is running. */

  /** True iff this server has accepted the most recent server descriptor
   * we tried to upload to it. */
  unsigned int has_accepted_serverdesc:1;

  /** What kind of authority is this? (Bitfield.) */
  authority_type_t type;

  download_status_t v2_ns_dl_status; /**< Status of downloading this server's
                               * v2 network status. */
  time_t addr_current_at; /**< When was the document that we derived the
                           * address information from published? */

  routerstatus_t fake_status; /**< Used when we need to pass this trusted
                               * dir_server_t to directory_initiate_command_*
                               * as a routerstatus_t.  Not updated by the
                               * router-status management code!
                               **/
} trusted_dir_server_t;

#define ROUTER_REQUIRED_MIN_BANDWIDTH (20*1024)

#define ROUTER_MAX_DECLARED_BANDWIDTH INT32_MAX

/* Flags for pick_directory_server and pick_trusteddirserver. */
/** Flag to indicate that we should not automatically be willing to use
 * ourself to answer a directory request.
 * Passed to router_pick_directory_server (et al).*/
#define PDS_ALLOW_SELF                 (1<<0)
/** Flag to indicate that if no servers seem to be up, we should mark all
 * directory servers as up and try again.
 * Passed to router_pick_directory_server (et al).*/
#define PDS_RETRY_IF_NO_SERVERS        (1<<1)
/** Flag to indicate that we should not exclude directory servers that
 * our ReachableAddress settings would exclude.  This usually means that
 * we're going to connect to the server over Tor, and so we don't need to
 * worry about our firewall telling us we can't.
 * Passed to router_pick_directory_server (et al).*/
#define PDS_IGNORE_FASCISTFIREWALL     (1<<2)
/** Flag to indicate that we should not use any directory authority to which
 * we have an existing directory connection for downloading server descriptors
 * or extrainfo documents.
 *
 * Passed to router_pick_directory_server (et al)
 *
 * [XXXX NOTE: This option is only implemented for pick_trusteddirserver,
 *  not pick_directory_server.  If we make it work on pick_directory_server
 *  too, we could conservatively make it only prevent multiple fetches to
 *  the same authority, or we could aggressively make it prevent multiple
 *  fetches to _any_ single directory server.]
 */
#define PDS_NO_EXISTING_SERVERDESC_FETCH (1<<3)
#define PDS_NO_EXISTING_MICRODESC_FETCH (1<<4)

#define _PDS_PREFER_TUNNELED_DIR_CONNS (1<<16)

/** Possible ways to weight routers when choosing one randomly.  See
 * routerlist_sl_choose_by_bandwidth() for more information.*/
typedef enum bandwidth_weight_rule_t {
  NO_WEIGHTING, WEIGHT_FOR_EXIT, WEIGHT_FOR_MID, WEIGHT_FOR_GUARD,
  WEIGHT_FOR_DIR
} bandwidth_weight_rule_t;

/** Flags to be passed to control router_choose_random_node() to indicate what
 * kind of nodes to pick according to what algorithm. */
typedef enum {
  CRN_NEED_UPTIME = 1<<0,
  CRN_NEED_CAPACITY = 1<<1,
  CRN_NEED_GUARD = 1<<2,
  CRN_ALLOW_INVALID = 1<<3,
  /* XXXX not used, apparently. */
  CRN_WEIGHT_AS_EXIT = 1<<5,
  CRN_NEED_DESC = 1<<6
} router_crn_flags_t;

/** Return value for router_add_to_routerlist() and dirserv_add_descriptor() */
typedef enum was_router_added_t {
  ROUTER_ADDED_SUCCESSFULLY = 1,
  ROUTER_ADDED_NOTIFY_GENERATOR = 0,
  ROUTER_BAD_EI = -1,
  ROUTER_WAS_NOT_NEW = -2,
  ROUTER_NOT_IN_CONSENSUS = -3,
  ROUTER_NOT_IN_CONSENSUS_OR_NETWORKSTATUS = -4,
  ROUTER_AUTHDIR_REJECTS = -5,
  ROUTER_WAS_NOT_WANTED = -6
} was_router_added_t;

/********************************* routerparse.c ************************/

#define MAX_STATUS_TAG_LEN 32
/** Structure to hold parsed Tor versions.  This is a little messier
 * than we would like it to be, because we changed version schemes with 0.1.0.
 *
 * See version-spec.txt for the whole business.
 */
typedef struct tor_version_t {
  int major;
  int minor;
  int micro;
  /** Release status.  For version in the post-0.1 format, this is always
   * VER_RELEASE. */
  enum { VER_PRE=0, VER_RC=1, VER_RELEASE=2, } status;
  int patchlevel;
  char status_tag[MAX_STATUS_TAG_LEN];
  int svn_revision;

  int git_tag_len;
  char git_tag[DIGEST_LEN];
} tor_version_t;

#endif
<|MERGE_RESOLUTION|>--- conflicted
+++ resolved
@@ -864,15 +864,10 @@
   uint8_t command;
   /** Circuit thich received the cell */
   circid_t circ_id;
-<<<<<<< HEAD
-  uint16_t payload_len; /**< The actual length of <b>payload</b>. */
-  uint8_t payload[FLEXIBLE_ARRAY_MEMBER];
-=======
   /** Number of bytes actually stored in <b>payload</b> */
   uint16_t payload_len;
   /** Payload of this cell */
-  uint8_t payload[1];
->>>>>>> 6617822b
+  uint8_t payload[FLEXIBLE_ARRAY_MEMBER];
 } var_cell_t;
 
 /** A cell as packed for writing to the network. */
