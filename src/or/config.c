--- conflicted
+++ resolved
@@ -404,13 +404,8 @@
   OBSOLETE("NATDListenAddress"),
   VPORT(NATDPort),
   V(Nickname,                    STRING,   NULL),
-<<<<<<< HEAD
   OBSOLETE("PredictedPortsRelevanceTime"),
-  V(WarnUnsafeSocks,              BOOL,     "1"),
-=======
-  V(PredictedPortsRelevanceTime,  INTERVAL, "1 hour"),
   OBSOLETE("WarnUnsafeSocks"),
->>>>>>> 00ffc474
   VAR("NodeFamily",              LINELIST, NodeFamilies,         NULL),
   V(NumCPUs,                     UINT,     "0"),
   V(NumDirectoryGuards,          UINT,     "0"),
