/* Copyright 2001 Matej Pfajfar.
 * Copyright (c) 2001-2004, Roger Dingledine.
 * Copyright (c) 2004-2006, Roger Dingledine, Nick Mathewson.
 * Copyright (c) 2007-2017, The Tor Project, Inc. */
/* See LICENSE for licensing information */

/**
 * \file circuitlist.c
 *
 * \brief Manage global structures that list and index circuits, and
 *   look up circuits within them.
 *
 * One of the most frequent operations in Tor occurs every time that
 * a relay cell arrives on a channel.  When that happens, we need to
 * find which circuit it is associated with, based on the channel and the
 * circuit ID in the relay cell.
 *
 * To handle that, we maintain a global list of circuits, and a hashtable
 * mapping [channel,circID] pairs to circuits.  Circuits are added to and
 * removed from this mapping using circuit_set_p_circid_chan() and
 * circuit_set_n_circid_chan().  To look up a circuit from this map, most
 * callers should use circuit_get_by_circid_channel(), though
 * circuit_get_by_circid_channel_even_if_marked() is appropriate under some
 * circumstances.
 *
 * We also need to allow for the possibility that we have blocked use of a
 * circuit ID (because we are waiting to send a DESTROY cell), but the
 * circuit is not there any more.  For that case, we allow placeholder
 * entries in the table, using channel_mark_circid_unusable().
 *
 * To efficiently handle a channel that has just opened, we also maintain a
 * list of the circuits waiting for channels, so we can attach them as
 * needed without iterating through the whole list of circuits, using
 * circuit_get_all_pending_on_channel().
 *
 * In this module, we also handle the list of circuits that have been
 * marked for close elsewhere, and close them as needed.  (We use this
 * "mark now, close later" pattern here and elsewhere to avoid
 * unpredictable recursion if we closed every circuit immediately upon
 * realizing it needed to close.)  See circuit_mark_for_close() for the
 * mark function, and circuit_close_all_marked() for the close function.
 *
 * For hidden services, we need to be able to look up introduction point
 * circuits and rendezvous circuits by cookie, key, etc.  These are
 * currently handled with linear searches in
 * circuit_get_ready_rend_circuit_by_rend_data(),
 * circuit_get_next_by_pk_and_purpose(), and with hash lookups in
 * circuit_get_rendezvous() and circuit_get_intro_point().
 *
 * This module is also the entry point for our out-of-memory handler
 * logic, which was originally circuit-focused.
 **/
#define CIRCUITLIST_PRIVATE
#include "or.h"
#include "channel.h"
#include "circpathbias.h"
#include "circuitbuild.h"
#include "circuitlist.h"
#include "circuituse.h"
#include "circuitstats.h"
#include "connection.h"
#include "config.h"
#include "connection_edge.h"
#include "connection_or.h"
#include "control.h"
#include "entrynodes.h"
#include "main.h"
#include "hs_circuit.h"
#include "hs_circuitmap.h"
#include "hs_ident.h"
#include "networkstatus.h"
#include "nodelist.h"
#include "onion.h"
#include "onion_fast.h"
#include "policies.h"
#include "relay.h"
#include "rendclient.h"
#include "rendcommon.h"
#include "rephist.h"
#include "routerlist.h"
#include "routerset.h"
#include "channelpadding.h"

#include "ht.h"

/********* START VARIABLES **********/

/** A global list of all circuits at this hop. */
static smartlist_t *global_circuitlist = NULL;

/** A global list of all origin circuits. Every element of this is also
 * an element of global_circuitlist. */
static smartlist_t *global_origin_circuit_list = NULL;

/** A list of all the circuits in CIRCUIT_STATE_CHAN_WAIT. */
static smartlist_t *circuits_pending_chans = NULL;

/** List of all the (origin) circuits whose state is
 * CIRCUIT_STATE_GUARD_WAIT. */
static smartlist_t *circuits_pending_other_guards = NULL;

/** A list of all the circuits that have been marked with
 * circuit_mark_for_close and which are waiting for circuit_about_to_free. */
static smartlist_t *circuits_pending_close = NULL;

static void circuit_free_cpath_node(crypt_path_t *victim);
static void cpath_ref_decref(crypt_path_reference_t *cpath_ref);
static void circuit_about_to_free_atexit(circuit_t *circ);
static void circuit_about_to_free(circuit_t *circ);

/**
 * A cached value of the current state of the origin circuit list.  Has the
 * value 1 if we saw any opened circuits recently (since the last call to
 * circuit_any_opened_circuits(), which gets called around once a second by
 * circuit_expire_building). 0 otherwise.
 */
static int any_opened_circs_cached_val = 0;

/********* END VARIABLES ************/

/** A map from channel and circuit ID to circuit.  (Lookup performance is
 * very important here, since we need to do it every time a cell arrives.) */
typedef struct chan_circid_circuit_map_t {
  HT_ENTRY(chan_circid_circuit_map_t) node;
  channel_t *chan;
  circid_t circ_id;
  circuit_t *circuit;
  /* For debugging 12184: when was this placeholder item added? */
  time_t made_placeholder_at;
} chan_circid_circuit_map_t;

/** Helper for hash tables: compare the channel and circuit ID for a and
 * b, and return less than, equal to, or greater than zero appropriately.
 */
static inline int
chan_circid_entries_eq_(chan_circid_circuit_map_t *a,
                        chan_circid_circuit_map_t *b)
{
  return a->chan == b->chan && a->circ_id == b->circ_id;
}

/** Helper: return a hash based on circuit ID and the pointer value of
 * chan in <b>a</b>. */
static inline unsigned int
chan_circid_entry_hash_(chan_circid_circuit_map_t *a)
{
  /* Try to squeze the siphash input into 8 bytes to save any extra siphash
   * rounds.  This hash function is in the critical path. */
  uintptr_t chan = (uintptr_t) (void*) a->chan;
  uint32_t array[2];
  array[0] = a->circ_id;
  /* The low bits of the channel pointer are uninteresting, since the channel
   * is a pretty big structure. */
  array[1] = (uint32_t) (chan >> 6);
  return (unsigned) siphash24g(array, sizeof(array));
}

/** Map from [chan,circid] to circuit. */
static HT_HEAD(chan_circid_map, chan_circid_circuit_map_t)
     chan_circid_map = HT_INITIALIZER();
HT_PROTOTYPE(chan_circid_map, chan_circid_circuit_map_t, node,
             chan_circid_entry_hash_, chan_circid_entries_eq_)
HT_GENERATE2(chan_circid_map, chan_circid_circuit_map_t, node,
             chan_circid_entry_hash_, chan_circid_entries_eq_, 0.6,
             tor_reallocarray_, tor_free_)

/** The most recently returned entry from circuit_get_by_circid_chan;
 * used to improve performance when many cells arrive in a row from the
 * same circuit.
 */
static chan_circid_circuit_map_t *_last_circid_chan_ent = NULL;

/** Implementation helper for circuit_set_{p,n}_circid_channel: A circuit ID
 * and/or channel for circ has just changed from <b>old_chan, old_id</b>
 * to <b>chan, id</b>.  Adjust the chan,circid map as appropriate, removing
 * the old entry (if any) and adding a new one. */
static void
circuit_set_circid_chan_helper(circuit_t *circ, int direction,
                               circid_t id,
                               channel_t *chan)
{
  chan_circid_circuit_map_t search;
  chan_circid_circuit_map_t *found;
  channel_t *old_chan, **chan_ptr;
  circid_t old_id, *circid_ptr;
  int make_active, attached = 0;

  if (direction == CELL_DIRECTION_OUT) {
    chan_ptr = &circ->n_chan;
    circid_ptr = &circ->n_circ_id;
    make_active = circ->n_chan_cells.n > 0;
  } else {
    or_circuit_t *c = TO_OR_CIRCUIT(circ);
    chan_ptr = &c->p_chan;
    circid_ptr = &c->p_circ_id;
    make_active = c->p_chan_cells.n > 0;
  }
  old_chan = *chan_ptr;
  old_id = *circid_ptr;

  if (id == old_id && chan == old_chan)
    return;

  if (_last_circid_chan_ent &&
      ((old_id == _last_circid_chan_ent->circ_id &&
        old_chan == _last_circid_chan_ent->chan) ||
       (id == _last_circid_chan_ent->circ_id &&
        chan == _last_circid_chan_ent->chan))) {
    _last_circid_chan_ent = NULL;
  }

  if (old_chan) {
    /*
     * If we're changing channels or ID and had an old channel and a non
     * zero old ID and weren't marked for close (i.e., we should have been
     * attached), detach the circuit. ID changes require this because
     * circuitmux hashes on (channel_id, circuit_id).
     */
    if (old_id != 0 && (old_chan != chan || old_id != id) &&
        !(circ->marked_for_close)) {
      tor_assert(old_chan->cmux);
      circuitmux_detach_circuit(old_chan->cmux, circ);
    }

    /* we may need to remove it from the conn-circid map */
    search.circ_id = old_id;
    search.chan = old_chan;
    found = HT_REMOVE(chan_circid_map, &chan_circid_map, &search);
    if (found) {
      tor_free(found);
      if (direction == CELL_DIRECTION_OUT) {
        /* One fewer circuits use old_chan as n_chan */
        --(old_chan->num_n_circuits);
      } else {
        /* One fewer circuits use old_chan as p_chan */
        --(old_chan->num_p_circuits);
      }
    }
  }

  /* Change the values only after we have possibly made the circuit inactive
   * on the previous chan. */
  *chan_ptr = chan;
  *circid_ptr = id;

  if (chan == NULL)
    return;

  /* now add the new one to the conn-circid map */
  search.circ_id = id;
  search.chan = chan;
  found = HT_FIND(chan_circid_map, &chan_circid_map, &search);
  if (found) {
    found->circuit = circ;
    found->made_placeholder_at = 0;
  } else {
    found = tor_malloc_zero(sizeof(chan_circid_circuit_map_t));
    found->circ_id = id;
    found->chan = chan;
    found->circuit = circ;
    HT_INSERT(chan_circid_map, &chan_circid_map, found);
  }

  /*
   * Attach to the circuitmux if we're changing channels or IDs and
   * have a new channel and ID to use and the circuit is not marked for
   * close.
   */
  if (chan && id != 0 && (old_chan != chan || old_id != id) &&
      !(circ->marked_for_close)) {
    tor_assert(chan->cmux);
    circuitmux_attach_circuit(chan->cmux, circ, direction);
    attached = 1;
  }

  /*
   * This is a no-op if we have no cells, but if we do it marks us active to
   * the circuitmux
   */
  if (make_active && attached)
    update_circuit_on_cmux(circ, direction);

  /* Adjust circuit counts on new channel */
  if (direction == CELL_DIRECTION_OUT) {
    ++chan->num_n_circuits;
  } else {
    ++chan->num_p_circuits;
  }
}

/** Mark that circuit id <b>id</b> shouldn't be used on channel <b>chan</b>,
 * even if there is no circuit on the channel. We use this to keep the
 * circuit id from getting re-used while we have queued but not yet sent
 * a destroy cell. */
void
channel_mark_circid_unusable(channel_t *chan, circid_t id)
{
  chan_circid_circuit_map_t search;
  chan_circid_circuit_map_t *ent;

  /* See if there's an entry there. That wouldn't be good. */
  memset(&search, 0, sizeof(search));
  search.chan = chan;
  search.circ_id = id;
  ent = HT_FIND(chan_circid_map, &chan_circid_map, &search);

  if (ent && ent->circuit) {
    /* we have a problem. */
    log_warn(LD_BUG, "Tried to mark %u unusable on %p, but there was already "
             "a circuit there.", (unsigned)id, chan);
  } else if (ent) {
    /* It's already marked. */
    if (!ent->made_placeholder_at)
      ent->made_placeholder_at = approx_time();
  } else {
    ent = tor_malloc_zero(sizeof(chan_circid_circuit_map_t));
    ent->chan = chan;
    ent->circ_id = id;
    /* leave circuit at NULL. */
    ent->made_placeholder_at = approx_time();
    HT_INSERT(chan_circid_map, &chan_circid_map, ent);
  }
}

/** Mark that a circuit id <b>id</b> can be used again on <b>chan</b>.
 * We use this to re-enable the circuit ID after we've sent a destroy cell.
 */
void
channel_mark_circid_usable(channel_t *chan, circid_t id)
{
  chan_circid_circuit_map_t search;
  chan_circid_circuit_map_t *ent;

  /* See if there's an entry there. That wouldn't be good. */
  memset(&search, 0, sizeof(search));
  search.chan = chan;
  search.circ_id = id;
  ent = HT_REMOVE(chan_circid_map, &chan_circid_map, &search);
  if (ent && ent->circuit) {
    log_warn(LD_BUG, "Tried to mark %u usable on %p, but there was already "
             "a circuit there.", (unsigned)id, chan);
    return;
  }
  if (_last_circid_chan_ent == ent)
    _last_circid_chan_ent = NULL;
  tor_free(ent);
}

/** Called to indicate that a DESTROY is pending on <b>chan</b> with
 * circuit ID <b>id</b>, but hasn't been sent yet. */
void
channel_note_destroy_pending(channel_t *chan, circid_t id)
{
  circuit_t *circ = circuit_get_by_circid_channel_even_if_marked(id,chan);
  if (circ) {
    if (circ->n_chan == chan && circ->n_circ_id == id) {
      circ->n_delete_pending = 1;
    } else {
      or_circuit_t *orcirc = TO_OR_CIRCUIT(circ);
      if (orcirc->p_chan == chan && orcirc->p_circ_id == id) {
        circ->p_delete_pending = 1;
      }
    }
    return;
  }
  channel_mark_circid_unusable(chan, id);
}

/** Called to indicate that a DESTROY is no longer pending on <b>chan</b> with
 * circuit ID <b>id</b> -- typically, because it has been sent. */
MOCK_IMPL(void,
channel_note_destroy_not_pending,(channel_t *chan, circid_t id))
{
  circuit_t *circ = circuit_get_by_circid_channel_even_if_marked(id,chan);
  if (circ) {
    if (circ->n_chan == chan && circ->n_circ_id == id) {
      circ->n_delete_pending = 0;
    } else {
      or_circuit_t *orcirc = TO_OR_CIRCUIT(circ);
      if (orcirc->p_chan == chan && orcirc->p_circ_id == id) {
        circ->p_delete_pending = 0;
      }
    }
    /* XXXX this shouldn't happen; log a bug here. */
    return;
  }
  channel_mark_circid_usable(chan, id);
}

/** Set the p_conn field of a circuit <b>circ</b>, along
 * with the corresponding circuit ID, and add the circuit as appropriate
 * to the (chan,id)-\>circuit map. */
void
circuit_set_p_circid_chan(or_circuit_t *or_circ, circid_t id,
                          channel_t *chan)
{
  circuit_t *circ = TO_CIRCUIT(or_circ);
  channel_t *old_chan = or_circ->p_chan;
  circid_t old_id = or_circ->p_circ_id;

  circuit_set_circid_chan_helper(circ, CELL_DIRECTION_IN, id, chan);

  if (chan) {
    tor_assert(bool_eq(or_circ->p_chan_cells.n,
                       or_circ->next_active_on_p_chan));

    chan->timestamp_last_had_circuits = approx_time();
  }

  if (circ->p_delete_pending && old_chan) {
    channel_mark_circid_unusable(old_chan, old_id);
    circ->p_delete_pending = 0;
  }
}

/** Set the n_conn field of a circuit <b>circ</b>, along
 * with the corresponding circuit ID, and add the circuit as appropriate
 * to the (chan,id)-\>circuit map. */
void
circuit_set_n_circid_chan(circuit_t *circ, circid_t id,
                          channel_t *chan)
{
  channel_t *old_chan = circ->n_chan;
  circid_t old_id = circ->n_circ_id;

  circuit_set_circid_chan_helper(circ, CELL_DIRECTION_OUT, id, chan);

  if (chan) {
    tor_assert(bool_eq(circ->n_chan_cells.n, circ->next_active_on_n_chan));

    chan->timestamp_last_had_circuits = approx_time();
  }

  if (circ->n_delete_pending && old_chan) {
    channel_mark_circid_unusable(old_chan, old_id);
    circ->n_delete_pending = 0;
  }
}

/** Change the state of <b>circ</b> to <b>state</b>, adding it to or removing
 * it from lists as appropriate. */
void
circuit_set_state(circuit_t *circ, uint8_t state)
{
  tor_assert(circ);
  if (state == circ->state)
    return;
  if (PREDICT_UNLIKELY(!circuits_pending_chans))
    circuits_pending_chans = smartlist_new();
  if (PREDICT_UNLIKELY(!circuits_pending_other_guards))
    circuits_pending_other_guards = smartlist_new();
  if (circ->state == CIRCUIT_STATE_CHAN_WAIT) {
    /* remove from waiting-circuit list. */
    smartlist_remove(circuits_pending_chans, circ);
  }
  if (state == CIRCUIT_STATE_CHAN_WAIT) {
    /* add to waiting-circuit list. */
    smartlist_add(circuits_pending_chans, circ);
  }
  if (circ->state == CIRCUIT_STATE_GUARD_WAIT) {
    smartlist_remove(circuits_pending_other_guards, circ);
  }
  if (state == CIRCUIT_STATE_GUARD_WAIT) {
    smartlist_add(circuits_pending_other_guards, circ);
  }
  if (state == CIRCUIT_STATE_GUARD_WAIT || state == CIRCUIT_STATE_OPEN)
    tor_assert(!circ->n_chan_create_cell);
  circ->state = state;
}

/** Append to <b>out</b> all circuits in state CHAN_WAIT waiting for
 * the given connection. */
void
circuit_get_all_pending_on_channel(smartlist_t *out, channel_t *chan)
{
  tor_assert(out);
  tor_assert(chan);

  if (!circuits_pending_chans)
    return;

  SMARTLIST_FOREACH_BEGIN(circuits_pending_chans, circuit_t *, circ) {
    if (circ->marked_for_close)
      continue;
    if (!circ->n_hop)
      continue;
    tor_assert(circ->state == CIRCUIT_STATE_CHAN_WAIT);
    if (tor_digest_is_zero(circ->n_hop->identity_digest)) {
      /* Look at addr/port. This is an unkeyed connection. */
      if (!channel_matches_extend_info(chan, circ->n_hop))
        continue;
    } else {
      /* We expected a key. See if it's the right one. */
      if (tor_memneq(chan->identity_digest,
                     circ->n_hop->identity_digest, DIGEST_LEN))
        continue;
    }
    smartlist_add(out, circ);
  } SMARTLIST_FOREACH_END(circ);
}

/** Return the number of circuits in state CHAN_WAIT, waiting for the given
 * channel. */
int
circuit_count_pending_on_channel(channel_t *chan)
{
  int cnt;
  smartlist_t *sl = smartlist_new();

  tor_assert(chan);

  circuit_get_all_pending_on_channel(sl, chan);
  cnt = smartlist_len(sl);
  smartlist_free(sl);
  log_debug(LD_CIRC,"or_conn to %s, %d pending circs",
            channel_get_canonical_remote_descr(chan),
            cnt);
  return cnt;
}

/** Remove <b>origin_circ</b> from the global list of origin circuits.
 * Called when we are freeing a circuit.
 */
static void
circuit_remove_from_origin_circuit_list(origin_circuit_t *origin_circ)
{
  int origin_idx = origin_circ->global_origin_circuit_list_idx;
  if (origin_idx < 0)
    return;
  origin_circuit_t *c2;
  tor_assert(origin_idx <= smartlist_len(global_origin_circuit_list));
  c2 = smartlist_get(global_origin_circuit_list, origin_idx);
  tor_assert(origin_circ == c2);
  smartlist_del(global_origin_circuit_list, origin_idx);
  if (origin_idx < smartlist_len(global_origin_circuit_list)) {
    origin_circuit_t *replacement =
      smartlist_get(global_origin_circuit_list, origin_idx);
    replacement->global_origin_circuit_list_idx = origin_idx;
  }
  origin_circ->global_origin_circuit_list_idx = -1;
}

/** Add <b>origin_circ</b> to the global list of origin circuits. Called
 * when creating the circuit. */
static void
circuit_add_to_origin_circuit_list(origin_circuit_t *origin_circ)
{
  tor_assert(origin_circ->global_origin_circuit_list_idx == -1);
  smartlist_t *lst = circuit_get_global_origin_circuit_list();
  smartlist_add(lst, origin_circ);
  origin_circ->global_origin_circuit_list_idx = smartlist_len(lst) - 1;
}

/** Detach from the global circuit list, and deallocate, all
 * circuits that have been marked for close.
 */
void
circuit_close_all_marked(void)
{
  if (circuits_pending_close == NULL)
    return;

  smartlist_t *lst = circuit_get_global_list();
  SMARTLIST_FOREACH_BEGIN(circuits_pending_close, circuit_t *, circ) {
    tor_assert(circ->marked_for_close);

    /* Remove it from the circuit list. */
    int idx = circ->global_circuitlist_idx;
    smartlist_del(lst, idx);
    if (idx < smartlist_len(lst)) {
      circuit_t *replacement = smartlist_get(lst, idx);
      replacement->global_circuitlist_idx = idx;
    }
    circ->global_circuitlist_idx = -1;

    /* Remove it from the origin circuit list, if appropriate. */
    if (CIRCUIT_IS_ORIGIN(circ)) {
      circuit_remove_from_origin_circuit_list(TO_ORIGIN_CIRCUIT(circ));
    }

    circuit_about_to_free(circ);
    circuit_free(circ);
  } SMARTLIST_FOREACH_END(circ);

  smartlist_clear(circuits_pending_close);
}

/** Return a pointer to the global list of circuits. */
MOCK_IMPL(smartlist_t *,
circuit_get_global_list,(void))
{
  if (NULL == global_circuitlist)
    global_circuitlist = smartlist_new();
  return global_circuitlist;
}

/** Return a pointer to the global list of origin circuits. */
smartlist_t *
circuit_get_global_origin_circuit_list(void)
{
  if (NULL == global_origin_circuit_list)
    global_origin_circuit_list = smartlist_new();
  return global_origin_circuit_list;
}

/**
 * Return true if we have any opened general-purpose 3 hop
 * origin circuits.
 *
 * The result from this function is cached for use by
 * circuit_any_opened_circuits_cached().
 */
int
circuit_any_opened_circuits(void)
{
  SMARTLIST_FOREACH_BEGIN(circuit_get_global_origin_circuit_list(),
          const origin_circuit_t *, next_circ) {
    if (!TO_CIRCUIT(next_circ)->marked_for_close &&
        next_circ->has_opened &&
        TO_CIRCUIT(next_circ)->state == CIRCUIT_STATE_OPEN &&
        TO_CIRCUIT(next_circ)->purpose != CIRCUIT_PURPOSE_C_MEASURE_TIMEOUT &&
        next_circ->build_state &&
        next_circ->build_state->desired_path_len == DEFAULT_ROUTE_LEN) {
      circuit_cache_opened_circuit_state(1);
      return 1;
    }
  } SMARTLIST_FOREACH_END(next_circ);

  circuit_cache_opened_circuit_state(0);
  return 0;
}

/**
 * Cache the "any circuits opened" state, as specified in param
 * circuits_are_opened. This is a helper function to update
 * the circuit opened status whenever we happen to look at the
 * circuit list.
 */
void
circuit_cache_opened_circuit_state(int circuits_are_opened)
{
  any_opened_circs_cached_val = circuits_are_opened;
}

/**
 * Return true if there were any opened circuits since the last call to
 * circuit_any_opened_circuits(), or since circuit_expire_building() last
 * ran (it runs roughly once per second).
 */
int
circuit_any_opened_circuits_cached(void)
{
  return any_opened_circs_cached_val;
}

/** Function to make circ-\>state human-readable */
const char *
circuit_state_to_string(int state)
{
  static char buf[64];
  switch (state) {
    case CIRCUIT_STATE_BUILDING: return "doing handshakes";
    case CIRCUIT_STATE_ONIONSKIN_PENDING: return "processing the onion";
    case CIRCUIT_STATE_CHAN_WAIT: return "connecting to server";
    case CIRCUIT_STATE_GUARD_WAIT: return "waiting to see how other "
      "guards perform";
    case CIRCUIT_STATE_OPEN: return "open";
    default:
      log_warn(LD_BUG, "Unknown circuit state %d", state);
      tor_snprintf(buf, sizeof(buf), "unknown state [%d]", state);
      return buf;
  }
}

/** Map a circuit purpose to a string suitable to be displayed to a
 * controller. */
const char *
circuit_purpose_to_controller_string(uint8_t purpose)
{
  static char buf[32];
  switch (purpose) {
    case CIRCUIT_PURPOSE_OR:
    case CIRCUIT_PURPOSE_INTRO_POINT:
    case CIRCUIT_PURPOSE_REND_POINT_WAITING:
    case CIRCUIT_PURPOSE_REND_ESTABLISHED:
      return "SERVER"; /* A controller should never see these, actually. */

    case CIRCUIT_PURPOSE_C_GENERAL:
      return "GENERAL";
    case CIRCUIT_PURPOSE_C_INTRODUCING:
    case CIRCUIT_PURPOSE_C_INTRODUCE_ACK_WAIT:
    case CIRCUIT_PURPOSE_C_INTRODUCE_ACKED:
      return "HS_CLIENT_INTRO";

    case CIRCUIT_PURPOSE_C_ESTABLISH_REND:
    case CIRCUIT_PURPOSE_C_REND_READY:
    case CIRCUIT_PURPOSE_C_REND_READY_INTRO_ACKED:
    case CIRCUIT_PURPOSE_C_REND_JOINED:
      return "HS_CLIENT_REND";

    case CIRCUIT_PURPOSE_S_ESTABLISH_INTRO:
    case CIRCUIT_PURPOSE_S_INTRO:
      return "HS_SERVICE_INTRO";

    case CIRCUIT_PURPOSE_S_CONNECT_REND:
    case CIRCUIT_PURPOSE_S_REND_JOINED:
      return "HS_SERVICE_REND";

    case CIRCUIT_PURPOSE_TESTING:
      return "TESTING";
    case CIRCUIT_PURPOSE_C_MEASURE_TIMEOUT:
      return "MEASURE_TIMEOUT";
    case CIRCUIT_PURPOSE_CONTROLLER:
      return "CONTROLLER";
    case CIRCUIT_PURPOSE_PATH_BIAS_TESTING:
      return "PATH_BIAS_TESTING";

    default:
      tor_snprintf(buf, sizeof(buf), "UNKNOWN_%d", (int)purpose);
      return buf;
  }
}

/** Return a string specifying the state of the hidden-service circuit
 * purpose <b>purpose</b>, or NULL if <b>purpose</b> is not a
 * hidden-service-related circuit purpose. */
const char *
circuit_purpose_to_controller_hs_state_string(uint8_t purpose)
{
  switch (purpose)
    {
    default:
      log_fn(LOG_WARN, LD_BUG,
             "Unrecognized circuit purpose: %d",
             (int)purpose);
      tor_fragile_assert();
      /* fall through */

    case CIRCUIT_PURPOSE_OR:
    case CIRCUIT_PURPOSE_C_GENERAL:
    case CIRCUIT_PURPOSE_C_MEASURE_TIMEOUT:
    case CIRCUIT_PURPOSE_TESTING:
    case CIRCUIT_PURPOSE_CONTROLLER:
    case CIRCUIT_PURPOSE_PATH_BIAS_TESTING:
      return NULL;

    case CIRCUIT_PURPOSE_INTRO_POINT:
      return "OR_HSSI_ESTABLISHED";
    case CIRCUIT_PURPOSE_REND_POINT_WAITING:
      return "OR_HSCR_ESTABLISHED";
    case CIRCUIT_PURPOSE_REND_ESTABLISHED:
      return "OR_HS_R_JOINED";

    case CIRCUIT_PURPOSE_C_INTRODUCING:
      return "HSCI_CONNECTING";
    case CIRCUIT_PURPOSE_C_INTRODUCE_ACK_WAIT:
      return "HSCI_INTRO_SENT";
    case CIRCUIT_PURPOSE_C_INTRODUCE_ACKED:
      return "HSCI_DONE";

    case CIRCUIT_PURPOSE_C_ESTABLISH_REND:
      return "HSCR_CONNECTING";
    case CIRCUIT_PURPOSE_C_REND_READY:
      return "HSCR_ESTABLISHED_IDLE";
    case CIRCUIT_PURPOSE_C_REND_READY_INTRO_ACKED:
      return "HSCR_ESTABLISHED_WAITING";
    case CIRCUIT_PURPOSE_C_REND_JOINED:
      return "HSCR_JOINED";

    case CIRCUIT_PURPOSE_S_ESTABLISH_INTRO:
      return "HSSI_CONNECTING";
    case CIRCUIT_PURPOSE_S_INTRO:
      return "HSSI_ESTABLISHED";

    case CIRCUIT_PURPOSE_S_CONNECT_REND:
      return "HSSR_CONNECTING";
    case CIRCUIT_PURPOSE_S_REND_JOINED:
      return "HSSR_JOINED";
    }
}

/** Return a human-readable string for the circuit purpose <b>purpose</b>. */
const char *
circuit_purpose_to_string(uint8_t purpose)
{
  static char buf[32];

  switch (purpose)
    {
    case CIRCUIT_PURPOSE_OR:
      return "Circuit at relay";
    case CIRCUIT_PURPOSE_INTRO_POINT:
      return "Acting as intro point";
    case CIRCUIT_PURPOSE_REND_POINT_WAITING:
      return "Acting as rendevous (pending)";
    case CIRCUIT_PURPOSE_REND_ESTABLISHED:
      return "Acting as rendevous (established)";
    case CIRCUIT_PURPOSE_C_GENERAL:
      return "General-purpose client";
    case CIRCUIT_PURPOSE_C_INTRODUCING:
      return "Hidden service client: Connecting to intro point";
    case CIRCUIT_PURPOSE_C_INTRODUCE_ACK_WAIT:
      return "Hidden service client: Waiting for ack from intro point";
    case CIRCUIT_PURPOSE_C_INTRODUCE_ACKED:
      return "Hidden service client: Received ack from intro point";
    case CIRCUIT_PURPOSE_C_ESTABLISH_REND:
      return "Hidden service client: Establishing rendezvous point";
    case CIRCUIT_PURPOSE_C_REND_READY:
      return "Hidden service client: Pending rendezvous point";
    case CIRCUIT_PURPOSE_C_REND_READY_INTRO_ACKED:
      return "Hidden service client: Pending rendezvous point (ack received)";
    case CIRCUIT_PURPOSE_C_REND_JOINED:
      return "Hidden service client: Active rendezvous point";
    case CIRCUIT_PURPOSE_C_MEASURE_TIMEOUT:
      return "Measuring circuit timeout";

    case CIRCUIT_PURPOSE_S_ESTABLISH_INTRO:
      return "Hidden service: Establishing introduction point";
    case CIRCUIT_PURPOSE_S_INTRO:
      return "Hidden service: Introduction point";
    case CIRCUIT_PURPOSE_S_CONNECT_REND:
      return "Hidden service: Connecting to rendezvous point";
    case CIRCUIT_PURPOSE_S_REND_JOINED:
      return "Hidden service: Active rendezvous point";

    case CIRCUIT_PURPOSE_TESTING:
      return "Testing circuit";

    case CIRCUIT_PURPOSE_CONTROLLER:
      return "Circuit made by controller";

    case CIRCUIT_PURPOSE_PATH_BIAS_TESTING:
      return "Path-bias testing circuit";

    default:
      tor_snprintf(buf, sizeof(buf), "UNKNOWN_%d", (int)purpose);
      return buf;
  }
}

/** Pick a reasonable package_window to start out for our circuits.
 * Originally this was hard-coded at 1000, but now the consensus votes
 * on the answer. See proposal 168. */
int32_t
circuit_initial_package_window(void)
{
  int32_t num = networkstatus_get_param(NULL, "circwindow", CIRCWINDOW_START,
                                        CIRCWINDOW_START_MIN,
                                        CIRCWINDOW_START_MAX);
  /* If the consensus tells us a negative number, we'd assert. */
  if (num < 0)
    num = CIRCWINDOW_START;
  return num;
}

/** Initialize the common elements in a circuit_t, and add it to the global
 * list. */
static void
init_circuit_base(circuit_t *circ)
{
  tor_gettimeofday(&circ->timestamp_created);

  // Gets reset when we send CREATE_FAST.
  // circuit_expire_building() expects these to be equal
  // until the orconn is built.
  circ->timestamp_began = circ->timestamp_created;

  circ->package_window = circuit_initial_package_window();
  circ->deliver_window = CIRCWINDOW_START;
  cell_queue_init(&circ->n_chan_cells);

  smartlist_add(circuit_get_global_list(), circ);
  circ->global_circuitlist_idx = smartlist_len(circuit_get_global_list()) - 1;
}

/** If we haven't yet decided on a good timeout value for circuit
 * building, we close idle circuits aggressively so we can get more
 * data points. */
#define IDLE_TIMEOUT_WHILE_LEARNING (1*60)

/** Allocate space for a new circuit, initializing with <b>p_circ_id</b>
 * and <b>p_conn</b>. Add it to the global circuit list.
 */
origin_circuit_t *
origin_circuit_new(void)
{
  origin_circuit_t *circ;
  /* never zero, since a global ID of 0 is treated specially by the
   * controller */
  static uint32_t n_circuits_allocated = 1;

  circ = tor_malloc_zero(sizeof(origin_circuit_t));
  circ->base_.magic = ORIGIN_CIRCUIT_MAGIC;

  circ->next_stream_id = crypto_rand_int(1<<16);
  circ->global_identifier = n_circuits_allocated++;
  circ->remaining_relay_early_cells = MAX_RELAY_EARLY_CELLS_PER_CIRCUIT;
  circ->remaining_relay_early_cells -= crypto_rand_int(2);

  init_circuit_base(TO_CIRCUIT(circ));

  /* Add to origin-list. */
  circ->global_origin_circuit_list_idx = -1;
  circuit_add_to_origin_circuit_list(circ);

  circuit_build_times_update_last_circ(get_circuit_build_times_mutable());

  if (! circuit_build_times_disabled(get_options()) &&
      circuit_build_times_needs_circuits(get_circuit_build_times())) {
    /* Circuits should be shorter lived if we need more of them
     * for learning a good build timeout */
    circ->circuit_idle_timeout = IDLE_TIMEOUT_WHILE_LEARNING;
  } else {
    // This should always be larger than the current port prediction time
    // remaining, or else we'll end up with the case where a circuit times out
    // and another one is built, effectively doubling the timeout window.
    //
    // We also randomize it by up to 5% more (ie 5% of 0 to 3600 seconds,
    // depending on how much circuit prediction time is remaining) so that
    // we don't close a bunch of unused circuits all at the same time.
    int prediction_time_remaining =
      predicted_ports_prediction_time_remaining(time(NULL));
    circ->circuit_idle_timeout = prediction_time_remaining+1+
        crypto_rand_int(1+prediction_time_remaining/20);

    if (circ->circuit_idle_timeout <= 0) {
      log_warn(LD_BUG,
               "Circuit chose a negative idle timeout of %d based on "
               "%d seconds of predictive building remaining.",
               circ->circuit_idle_timeout,
               prediction_time_remaining);
      circ->circuit_idle_timeout = IDLE_TIMEOUT_WHILE_LEARNING;
    }

    log_info(LD_CIRC,
              "Circuit " U64_FORMAT " chose an idle timeout of %d based on "
              "%d seconds of predictive building remaining.",
              U64_PRINTF_ARG(circ->global_identifier),
              circ->circuit_idle_timeout,
              prediction_time_remaining);
  }

  return circ;
}

/** Allocate a new or_circuit_t, connected to <b>p_chan</b> as
 * <b>p_circ_id</b>.  If <b>p_chan</b> is NULL, the circuit is unattached. */
or_circuit_t *
or_circuit_new(circid_t p_circ_id, channel_t *p_chan)
{
  /* CircIDs */
  or_circuit_t *circ;

  circ = tor_malloc_zero(sizeof(or_circuit_t));
  circ->base_.magic = OR_CIRCUIT_MAGIC;

  if (p_chan)
    circuit_set_p_circid_chan(circ, p_circ_id, p_chan);

  circ->remaining_relay_early_cells = MAX_RELAY_EARLY_CELLS_PER_CIRCUIT;
  cell_queue_init(&circ->p_chan_cells);

  init_circuit_base(TO_CIRCUIT(circ));

  return circ;
}

/** Free all storage held in circ->testing_cell_stats */
void
circuit_clear_testing_cell_stats(circuit_t *circ)
{
  if (!circ || !circ->testing_cell_stats)
    return;
  SMARTLIST_FOREACH(circ->testing_cell_stats, testing_cell_stats_entry_t *,
                    ent, tor_free(ent));
  smartlist_free(circ->testing_cell_stats);
  circ->testing_cell_stats = NULL;
}

/** Deallocate space associated with circ.
 */
STATIC void
circuit_free_(circuit_t *circ)
{
  circid_t n_circ_id = 0;
  void *mem;
  size_t memlen;
  int should_free = 1;
  if (!circ)
    return;

  /* We keep a copy of this so we can log its value before it gets unset. */
  n_circ_id = circ->n_circ_id;

  circuit_clear_testing_cell_stats(circ);

  /* Cleanup circuit from anything HS v3 related. We also do this when the
   * circuit is closed. This is to avoid any code path that free registered
   * circuits without closing them before. This needs to be done before the
   * hs identifier is freed. */
  hs_circ_cleanup(circ);

  if (CIRCUIT_IS_ORIGIN(circ)) {
    origin_circuit_t *ocirc = TO_ORIGIN_CIRCUIT(circ);
    mem = ocirc;
    memlen = sizeof(origin_circuit_t);
    tor_assert(circ->magic == ORIGIN_CIRCUIT_MAGIC);

    circuit_remove_from_origin_circuit_list(ocirc);

    if (ocirc->build_state) {
        extend_info_free(ocirc->build_state->chosen_exit);
        circuit_free_cpath_node(ocirc->build_state->pending_final_cpath);
        cpath_ref_decref(ocirc->build_state->service_pending_final_cpath_ref);
    }
    tor_free(ocirc->build_state);

    /* Cancel before freeing, if we haven't already succeeded or failed. */
    if (ocirc->guard_state) {
      entry_guard_cancel(&ocirc->guard_state);
    }
    circuit_guard_state_free(ocirc->guard_state);

    circuit_clear_cpath(ocirc);

    crypto_pk_free(ocirc->intro_key);
    rend_data_free(ocirc->rend_data);

    /* Finally, free the identifier of the circuit and nullify it so multiple
     * cleanup will work. */
    hs_ident_circuit_free(ocirc->hs_ident);
    ocirc->hs_ident = NULL;

    tor_free(ocirc->dest_address);
    if (ocirc->socks_username) {
      memwipe(ocirc->socks_username, 0x12, ocirc->socks_username_len);
      tor_free(ocirc->socks_username);
    }
    if (ocirc->socks_password) {
      memwipe(ocirc->socks_password, 0x06, ocirc->socks_password_len);
      tor_free(ocirc->socks_password);
    }
    addr_policy_list_free(ocirc->prepend_policy);
  } else {
    or_circuit_t *ocirc = TO_OR_CIRCUIT(circ);
    /* Remember cell statistics for this circuit before deallocating. */
    if (get_options()->CellStatistics)
      rep_hist_buffer_stats_add_circ(circ, time(NULL));
    mem = ocirc;
    memlen = sizeof(or_circuit_t);
    tor_assert(circ->magic == OR_CIRCUIT_MAGIC);

    should_free = (ocirc->workqueue_entry == NULL);

    crypto_cipher_free(ocirc->p_crypto);
    crypto_digest_free(ocirc->p_digest);
    crypto_cipher_free(ocirc->n_crypto);
    crypto_digest_free(ocirc->n_digest);

    if (ocirc->rend_splice) {
      or_circuit_t *other = ocirc->rend_splice;
      tor_assert(other->base_.magic == OR_CIRCUIT_MAGIC);
      other->rend_splice = NULL;
    }

    /* remove from map. */
    circuit_set_p_circid_chan(ocirc, 0, NULL);

    /* Clear cell queue _after_ removing it from the map.  Otherwise our
     * "active" checks will be violated. */
    cell_queue_clear(&ocirc->p_chan_cells);
  }

  extend_info_free(circ->n_hop);
  tor_free(circ->n_chan_create_cell);

  if (circ->global_circuitlist_idx != -1) {
    int idx = circ->global_circuitlist_idx;
    circuit_t *c2 = smartlist_get(global_circuitlist, idx);
    tor_assert(c2 == circ);
    smartlist_del(global_circuitlist, idx);
    if (idx < smartlist_len(global_circuitlist)) {
      c2 = smartlist_get(global_circuitlist, idx);
      c2->global_circuitlist_idx = idx;
    }
  }

  /* Remove from map. */
  circuit_set_n_circid_chan(circ, 0, NULL);

  /* Clear cell queue _after_ removing it from the map.  Otherwise our
   * "active" checks will be violated. */
  cell_queue_clear(&circ->n_chan_cells);

  log_info(LD_CIRC, "Circuit %u (id: %" PRIu32 ") has been freed.",
           n_circ_id,
           CIRCUIT_IS_ORIGIN(circ) ?
              TO_ORIGIN_CIRCUIT(circ)->global_identifier : 0);

  if (should_free) {
    memwipe(mem, 0xAA, memlen); /* poison memory */
    tor_free(mem);
  } else {
    /* If we made it here, this is an or_circuit_t that still has a pending
     * cpuworker request which we weren't able to cancel.  Instead, set up
     * the magic value so that when the reply comes back, we'll know to discard
     * the reply and free this structure.
     */
    memwipe(mem, 0xAA, memlen);
    circ->magic = DEAD_CIRCUIT_MAGIC;
  }
}

/** Deallocate the linked list circ-><b>cpath</b>, and remove the cpath from
 * <b>circ</b>. */
void
circuit_clear_cpath(origin_circuit_t *circ)
{
  crypt_path_t *victim, *head, *cpath;

  head = cpath = circ->cpath;

  if (!cpath)
    return;

  /* it's a circular list, so we have to notice when we've
   * gone through it once. */
  while (cpath->next && cpath->next != head) {
    victim = cpath;
    cpath = victim->next;
    circuit_free_cpath_node(victim);
  }

  circuit_free_cpath_node(cpath);

  circ->cpath = NULL;
}

/** Release all storage held by circuits. */
void
circuit_free_all(void)
{
  smartlist_t *lst = circuit_get_global_list();

  SMARTLIST_FOREACH_BEGIN(lst, circuit_t *, tmp) {
    if (! CIRCUIT_IS_ORIGIN(tmp)) {
      or_circuit_t *or_circ = TO_OR_CIRCUIT(tmp);
      while (or_circ->resolving_streams) {
        edge_connection_t *next_conn;
        next_conn = or_circ->resolving_streams->next_stream;
        connection_free_(TO_CONN(or_circ->resolving_streams));
        or_circ->resolving_streams = next_conn;
      }
    }
    tmp->global_circuitlist_idx = -1;
    circuit_about_to_free_atexit(tmp);
    circuit_free(tmp);
    SMARTLIST_DEL_CURRENT(lst, tmp);
  } SMARTLIST_FOREACH_END(tmp);

  smartlist_free(lst);
  global_circuitlist = NULL;

  smartlist_free(global_origin_circuit_list);
  global_origin_circuit_list = NULL;

  smartlist_free(circuits_pending_chans);
  circuits_pending_chans = NULL;

  smartlist_free(circuits_pending_close);
  circuits_pending_close = NULL;

  smartlist_free(circuits_pending_other_guards);
  circuits_pending_other_guards = NULL;

  {
    chan_circid_circuit_map_t **elt, **next, *c;
    for (elt = HT_START(chan_circid_map, &chan_circid_map);
         elt;
         elt = next) {
      c = *elt;
      next = HT_NEXT_RMV(chan_circid_map, &chan_circid_map, elt);

      tor_assert(c->circuit == NULL);
      tor_free(c);
    }
  }
  HT_CLEAR(chan_circid_map, &chan_circid_map);
}

/** Deallocate space associated with the cpath node <b>victim</b>. */
static void
circuit_free_cpath_node(crypt_path_t *victim)
{
  if (!victim)
    return;

  crypto_cipher_free(victim->f_crypto);
  crypto_cipher_free(victim->b_crypto);
  crypto_digest_free(victim->f_digest);
  crypto_digest_free(victim->b_digest);
  onion_handshake_state_release(&victim->handshake_state);
  crypto_dh_free(victim->rend_dh_handshake_state);
  extend_info_free(victim->extend_info);

  memwipe(victim, 0xBB, sizeof(crypt_path_t)); /* poison memory */
  tor_free(victim);
}

/** Release a crypt_path_reference_t*, which may be NULL. */
static void
cpath_ref_decref(crypt_path_reference_t *cpath_ref)
{
  if (cpath_ref != NULL) {
    if (--(cpath_ref->refcount) == 0) {
      circuit_free_cpath_node(cpath_ref->cpath);
      tor_free(cpath_ref);
    }
  }
}

/** A helper function for circuit_dump_by_conn() below. Log a bunch
 * of information about circuit <b>circ</b>.
 */
static void
circuit_dump_conn_details(int severity,
                          circuit_t *circ,
                          int conn_array_index,
                          const char *type,
                          circid_t this_circid,
                          circid_t other_circid)
{
  tor_log(severity, LD_CIRC, "Conn %d has %s circuit: circID %u "
      "(other side %u), state %d (%s), born %ld:",
      conn_array_index, type, (unsigned)this_circid, (unsigned)other_circid,
      circ->state, circuit_state_to_string(circ->state),
      (long)circ->timestamp_began.tv_sec);
  if (CIRCUIT_IS_ORIGIN(circ)) { /* circ starts at this node */
    circuit_log_path(severity, LD_CIRC, TO_ORIGIN_CIRCUIT(circ));
  }
}

/** Log, at severity <b>severity</b>, information about each circuit
 * that is connected to <b>conn</b>.
 */
void
circuit_dump_by_conn(connection_t *conn, int severity)
{
  edge_connection_t *tmpconn;

  SMARTLIST_FOREACH_BEGIN(circuit_get_global_list(), circuit_t *, circ) {
    circid_t n_circ_id = circ->n_circ_id, p_circ_id = 0;

    if (circ->marked_for_close) {
      continue;
    }

    if (!CIRCUIT_IS_ORIGIN(circ)) {
      p_circ_id = TO_OR_CIRCUIT(circ)->p_circ_id;
    }

    if (CIRCUIT_IS_ORIGIN(circ)) {
      for (tmpconn=TO_ORIGIN_CIRCUIT(circ)->p_streams; tmpconn;
           tmpconn=tmpconn->next_stream) {
        if (TO_CONN(tmpconn) == conn) {
          circuit_dump_conn_details(severity, circ, conn->conn_array_index,
                                    "App-ward", p_circ_id, n_circ_id);
        }
      }
    }

    if (! CIRCUIT_IS_ORIGIN(circ)) {
      for (tmpconn=TO_OR_CIRCUIT(circ)->n_streams; tmpconn;
           tmpconn=tmpconn->next_stream) {
        if (TO_CONN(tmpconn) == conn) {
          circuit_dump_conn_details(severity, circ, conn->conn_array_index,
                                    "Exit-ward", n_circ_id, p_circ_id);
        }
      }
    }
  }
  SMARTLIST_FOREACH_END(circ);
}

/** Return the circuit whose global ID is <b>id</b>, or NULL if no
 * such circuit exists. */
origin_circuit_t *
circuit_get_by_global_id(uint32_t id)
{
  SMARTLIST_FOREACH_BEGIN(circuit_get_global_list(), circuit_t *, circ) {
    if (CIRCUIT_IS_ORIGIN(circ) &&
        TO_ORIGIN_CIRCUIT(circ)->global_identifier == id) {
      if (circ->marked_for_close)
        return NULL;
      else
        return TO_ORIGIN_CIRCUIT(circ);
    }
  }
  SMARTLIST_FOREACH_END(circ);
  return NULL;
}

/** Return a circ such that:
 *  - circ-\>n_circ_id or circ-\>p_circ_id is equal to <b>circ_id</b>, and
 *  - circ is attached to <b>chan</b>, either as p_chan or n_chan.
 * Return NULL if no such circuit exists.
 *
 * If <b>found_entry_out</b> is provided, set it to true if we have a
 * placeholder entry for circid/chan, and leave it unset otherwise.
 */
static inline circuit_t *
circuit_get_by_circid_channel_impl(circid_t circ_id, channel_t *chan,
                                   int *found_entry_out)
{
  chan_circid_circuit_map_t search;
  chan_circid_circuit_map_t *found;

  if (_last_circid_chan_ent &&
      circ_id == _last_circid_chan_ent->circ_id &&
      chan == _last_circid_chan_ent->chan) {
    found = _last_circid_chan_ent;
  } else {
    search.circ_id = circ_id;
    search.chan = chan;
    found = HT_FIND(chan_circid_map, &chan_circid_map, &search);
    _last_circid_chan_ent = found;
  }
  if (found && found->circuit) {
    log_debug(LD_CIRC,
              "circuit_get_by_circid_channel_impl() returning circuit %p for"
              " circ_id %u, channel ID " U64_FORMAT " (%p)",
              found->circuit, (unsigned)circ_id,
              U64_PRINTF_ARG(chan->global_identifier), chan);
    if (found_entry_out)
      *found_entry_out = 1;
    return found->circuit;
  }

  log_debug(LD_CIRC,
            "circuit_get_by_circid_channel_impl() found %s for"
            " circ_id %u, channel ID " U64_FORMAT " (%p)",
            found ? "placeholder" : "nothing",
            (unsigned)circ_id,
            U64_PRINTF_ARG(chan->global_identifier), chan);

  if (found_entry_out)
    *found_entry_out = found ? 1 : 0;

  return NULL;
  /* The rest of this checks for bugs. Disabled by default. */
  /* We comment it out because coverity complains otherwise.
  {
    circuit_t *circ;
    TOR_LIST_FOREACH(circ, &global_circuitlist, head) {
      if (! CIRCUIT_IS_ORIGIN(circ)) {
        or_circuit_t *or_circ = TO_OR_CIRCUIT(circ);
        if (or_circ->p_chan == chan && or_circ->p_circ_id == circ_id) {
          log_warn(LD_BUG,
                   "circuit matches p_chan, but not in hash table (Bug!)");
          return circ;
        }
      }
      if (circ->n_chan == chan && circ->n_circ_id == circ_id) {
        log_warn(LD_BUG,
                 "circuit matches n_chan, but not in hash table (Bug!)");
        return circ;
      }
    }
    return NULL;
  } */
}

/** Return a circ such that:
 *  - circ-\>n_circ_id or circ-\>p_circ_id is equal to <b>circ_id</b>, and
 *  - circ is attached to <b>chan</b>, either as p_chan or n_chan.
 *  - circ is not marked for close.
 * Return NULL if no such circuit exists.
 */
circuit_t *
circuit_get_by_circid_channel(circid_t circ_id, channel_t *chan)
{
  circuit_t *circ = circuit_get_by_circid_channel_impl(circ_id, chan, NULL);
  if (!circ || circ->marked_for_close)
    return NULL;
  else
    return circ;
}

/** Return a circ such that:
 *  - circ-\>n_circ_id or circ-\>p_circ_id is equal to <b>circ_id</b>, and
 *  - circ is attached to <b>chan</b>, either as p_chan or n_chan.
 * Return NULL if no such circuit exists.
 */
circuit_t *
circuit_get_by_circid_channel_even_if_marked(circid_t circ_id,
                                             channel_t *chan)
{
  return circuit_get_by_circid_channel_impl(circ_id, chan, NULL);
}

/** Return true iff the circuit ID <b>circ_id</b> is currently used by a
 * circuit, marked or not, on <b>chan</b>, or if the circ ID is reserved until
 * a queued destroy cell can be sent.
 *
 * (Return 1 if the circuit is present, marked or not; Return 2
 * if the circuit ID is pending a destroy.)
 **/
int
circuit_id_in_use_on_channel(circid_t circ_id, channel_t *chan)
{
  int found = 0;
  if (circuit_get_by_circid_channel_impl(circ_id, chan, &found) != NULL)
    return 1;
  if (found)
    return 2;
  return 0;
}

/** Helper for debugging 12184.  Returns the time since which 'circ_id' has
 * been marked unusable on 'chan'. */
time_t
circuit_id_when_marked_unusable_on_channel(circid_t circ_id, channel_t *chan)
{
  chan_circid_circuit_map_t search;
  chan_circid_circuit_map_t *found;

  memset(&search, 0, sizeof(search));
  search.circ_id = circ_id;
  search.chan = chan;

  found = HT_FIND(chan_circid_map, &chan_circid_map, &search);

  if (! found || found->circuit)
    return 0;

  return found->made_placeholder_at;
}

/** Return the circuit that a given edge connection is using. */
circuit_t *
circuit_get_by_edge_conn(edge_connection_t *conn)
{
  circuit_t *circ;

  circ = conn->on_circuit;
  tor_assert(!circ ||
             (CIRCUIT_IS_ORIGIN(circ) ? circ->magic == ORIGIN_CIRCUIT_MAGIC
                                      : circ->magic == OR_CIRCUIT_MAGIC));

  return circ;
}

/** For each circuit that has <b>chan</b> as n_chan or p_chan, unlink the
 * circuit from the chan,circid map, and mark it for close if it hasn't
 * been marked already.
 */
void
circuit_unlink_all_from_channel(channel_t *chan, int reason)
{
  smartlist_t *detached = smartlist_new();

/* #define DEBUG_CIRCUIT_UNLINK_ALL */

  channel_unlink_all_circuits(chan, detached);

#ifdef DEBUG_CIRCUIT_UNLINK_ALL
  {
    smartlist_t *detached_2 = smartlist_new();
    int mismatch = 0, badlen = 0;

    SMARTLIST_FOREACH_BEGIN(circuit_get_global_list(), circuit_t *, circ) {
      if (circ->n_chan == chan ||
          (!CIRCUIT_IS_ORIGIN(circ) &&
           TO_OR_CIRCUIT(circ)->p_chan == chan)) {
        smartlist_add(detached_2, circ);
      }
    }
    SMARTLIST_FOREACH_END(circ);

    if (smartlist_len(detached) != smartlist_len(detached_2)) {
       log_warn(LD_BUG, "List of detached circuits had the wrong length! "
                "(got %d, should have gotten %d)",
                (int)smartlist_len(detached),
                (int)smartlist_len(detached_2));
       badlen = 1;
    }
    smartlist_sort_pointers(detached);
    smartlist_sort_pointers(detached_2);

    SMARTLIST_FOREACH(detached, circuit_t *, c,
        if (c != smartlist_get(detached_2, c_sl_idx))
          mismatch = 1;
    );

    if (mismatch)
      log_warn(LD_BUG, "Mismatch in list of detached circuits.");

    if (badlen || mismatch) {
      smartlist_free(detached);
      detached = detached_2;
    } else {
      log_notice(LD_CIRC, "List of %d circuits was as expected.",
                (int)smartlist_len(detached));
      smartlist_free(detached_2);
    }
  }
#endif /* defined(DEBUG_CIRCUIT_UNLINK_ALL) */

  SMARTLIST_FOREACH_BEGIN(detached, circuit_t *, circ) {
    int mark = 0;
    if (circ->n_chan == chan) {

      circuit_set_n_circid_chan(circ, 0, NULL);
      mark = 1;

      /* If we didn't request this closure, pass the remote
       * bit to mark_for_close. */
      if (chan->reason_for_closing != CHANNEL_CLOSE_REQUESTED)
        reason |= END_CIRC_REASON_FLAG_REMOTE;
    }
    if (! CIRCUIT_IS_ORIGIN(circ)) {
      or_circuit_t *or_circ = TO_OR_CIRCUIT(circ);
      if (or_circ->p_chan == chan) {
        circuit_set_p_circid_chan(or_circ, 0, NULL);
        mark = 1;
      }
    }
    if (!mark) {
      log_warn(LD_BUG, "Circuit on detached list which I had no reason "
          "to mark");
      continue;
    }
    if (!circ->marked_for_close)
      circuit_mark_for_close(circ, reason);
  } SMARTLIST_FOREACH_END(circ);

  smartlist_free(detached);
}

/** Return a circ such that
 *  - circ-\>rend_data-\>onion_address is equal to
 *    <b>rend_data</b>-\>onion_address,
 *  - circ-\>rend_data-\>rend_cookie is equal to
 *    <b>rend_data</b>-\>rend_cookie, and
 *  - circ-\>purpose is equal to CIRCUIT_PURPOSE_C_REND_READY.
 *
 * Return NULL if no such circuit exists.
 */
origin_circuit_t *
circuit_get_ready_rend_circ_by_rend_data(const rend_data_t *rend_data)
{
  SMARTLIST_FOREACH_BEGIN(circuit_get_global_list(), circuit_t *, circ) {
    if (!circ->marked_for_close &&
        circ->purpose == CIRCUIT_PURPOSE_C_REND_READY) {
      origin_circuit_t *ocirc = TO_ORIGIN_CIRCUIT(circ);
      if (ocirc->rend_data == NULL) {
        continue;
      }
      if (!rend_cmp_service_ids(rend_data_get_address(rend_data),
                                rend_data_get_address(ocirc->rend_data)) &&
          tor_memeq(ocirc->rend_data->rend_cookie,
                    rend_data->rend_cookie,
                    REND_COOKIE_LEN))
        return ocirc;
    }
  }
  SMARTLIST_FOREACH_END(circ);
  return NULL;
}

/** Return the first service introduction circuit originating from the global
 * circuit list after <b>start</b> or at the start of the list if <b>start</b>
 * is NULL. Return NULL if no circuit is found.
 *
 * A service introduction point circuit has a purpose of either
 * CIRCUIT_PURPOSE_S_ESTABLISH_INTRO or CIRCUIT_PURPOSE_S_INTRO. This does not
 * return a circuit marked for close and its state must be open. */
origin_circuit_t *
circuit_get_next_service_intro_circ(origin_circuit_t *start)
{
  int idx = 0;
  smartlist_t *lst = circuit_get_global_list();

  if (start) {
    idx = TO_CIRCUIT(start)->global_circuitlist_idx + 1;
  }

  for ( ; idx < smartlist_len(lst); ++idx) {
    circuit_t *circ = smartlist_get(lst, idx);

    /* Ignore a marked for close circuit or purpose not matching a service
     * intro point or if the state is not open. */
    if (circ->marked_for_close || circ->state != CIRCUIT_STATE_OPEN ||
        (circ->purpose != CIRCUIT_PURPOSE_S_ESTABLISH_INTRO &&
         circ->purpose != CIRCUIT_PURPOSE_S_INTRO)) {
      continue;
    }
    /* The purposes we are looking for are only for origin circuits so the
     * following is valid. */
    return TO_ORIGIN_CIRCUIT(circ);
  }
  /* Not found. */
  return NULL;
}

/** Return the first service rendezvous circuit originating from the global
 * circuit list after <b>start</b> or at the start of the list if <b>start</b>
 * is NULL. Return NULL if no circuit is found.
 *
 * A service rendezvous point circuit has a purpose of either
 * CIRCUIT_PURPOSE_S_CONNECT_REND or CIRCUIT_PURPOSE_S_REND_JOINED. This does
 * not return a circuit marked for close and its state must be open. */
origin_circuit_t *
circuit_get_next_service_rp_circ(origin_circuit_t *start)
{
  int idx = 0;
  smartlist_t *lst = circuit_get_global_list();

  if (start) {
    idx = TO_CIRCUIT(start)->global_circuitlist_idx + 1;
  }

  for ( ; idx < smartlist_len(lst); ++idx) {
    circuit_t *circ = smartlist_get(lst, idx);

    /* Ignore a marked for close circuit or purpose not matching a service
     * intro point or if the state is not open. */
    if (circ->marked_for_close || circ->state != CIRCUIT_STATE_OPEN ||
        (circ->purpose != CIRCUIT_PURPOSE_S_CONNECT_REND &&
         circ->purpose != CIRCUIT_PURPOSE_S_REND_JOINED)) {
      continue;
    }
    /* The purposes we are looking for are only for origin circuits so the
     * following is valid. */
    return TO_ORIGIN_CIRCUIT(circ);
  }
  /* Not found. */
  return NULL;
}

/** Return the first circuit originating here in global_circuitlist after
 * <b>start</b> whose purpose is <b>purpose</b>, and where <b>digest</b> (if
 * set) matches the private key digest of the rend data associated with the
 * circuit. Return NULL if no circuit is found. If <b>start</b> is NULL,
 * begin at the start of the list.
 */
origin_circuit_t *
circuit_get_next_by_pk_and_purpose(origin_circuit_t *start,
                                   const uint8_t *digest, uint8_t purpose)
{
  int idx;
  smartlist_t *lst = circuit_get_global_list();
  tor_assert(CIRCUIT_PURPOSE_IS_ORIGIN(purpose));
  if (start == NULL)
    idx = 0;
  else
    idx = TO_CIRCUIT(start)->global_circuitlist_idx + 1;

  for ( ; idx < smartlist_len(lst); ++idx) {
    circuit_t *circ = smartlist_get(lst, idx);
    origin_circuit_t *ocirc;

    if (circ->marked_for_close)
      continue;
    if (circ->purpose != purpose)
      continue;
    /* At this point we should be able to get a valid origin circuit because
     * the origin purpose we are looking for matches this circuit. */
    if (BUG(!CIRCUIT_PURPOSE_IS_ORIGIN(circ->purpose))) {
      break;
    }
    ocirc = TO_ORIGIN_CIRCUIT(circ);
    if (!digest)
      return ocirc;
    if (rend_circuit_pk_digest_eq(ocirc, digest)) {
      return ocirc;
    }
  }
  return NULL;
}

/** We might cannibalize this circuit: Return true if its last hop can be used
 *  as a v3 rendezvous point. */
static int
circuit_can_be_cannibalized_for_v3_rp(const origin_circuit_t *circ)
{
  if (!circ->build_state) {
    return 0;
  }

  extend_info_t *chosen_exit = circ->build_state->chosen_exit;
  if (BUG(!chosen_exit)) {
    return 0;
  }

  const node_t *rp_node = node_get_by_id(chosen_exit->identity_digest);
  if (rp_node) {
    if (node_supports_v3_rendezvous_point(rp_node)) {
      return 1;
    }
  }

  return 0;
}

/** Return a circuit that is open, is CIRCUIT_PURPOSE_C_GENERAL,
 * has a timestamp_dirty value of 0, has flags matching the CIRCLAUNCH_*
 * flags in <b>flags</b>, and if info is defined, does not already use info
 * as any of its hops; or NULL if no circuit fits this description.
 *
 * The <b>purpose</b> argument (currently ignored) refers to the purpose of
 * the circuit we want to create, not the purpose of the circuit we want to
 * cannibalize.
 *
 * If !CIRCLAUNCH_NEED_UPTIME, prefer returning non-uptime circuits.
 *
 * To "cannibalize" a circuit means to extend it an extra hop, and use it
 * for some other purpose than we had originally intended.  We do this when
 * we want to perform some low-bandwidth task at a specific relay, and we
 * would like the circuit to complete as soon as possible.  (If we were going
 * to use a lot of bandwidth, we wouldn't want a circuit with an extra hop.
 * If we didn't care about circuit completion latency, we would just build
 * a new circuit.)
 */
origin_circuit_t *
circuit_find_to_cannibalize(uint8_t purpose, extend_info_t *info,
                            int flags)
{
  origin_circuit_t *best=NULL;
  int need_uptime = (flags & CIRCLAUNCH_NEED_UPTIME) != 0;
  int need_capacity = (flags & CIRCLAUNCH_NEED_CAPACITY) != 0;
  int internal = (flags & CIRCLAUNCH_IS_INTERNAL) != 0;
  const or_options_t *options = get_options();

  /* Make sure we're not trying to create a onehop circ by
   * cannibalization. */
  tor_assert(!(flags & CIRCLAUNCH_ONEHOP_TUNNEL));

  log_debug(LD_CIRC,
            "Hunting for a circ to cannibalize: purpose %d, uptime %d, "
            "capacity %d, internal %d",
            purpose, need_uptime, need_capacity, internal);

  SMARTLIST_FOREACH_BEGIN(circuit_get_global_list(), circuit_t *, circ_) {
    if (CIRCUIT_IS_ORIGIN(circ_) &&
        circ_->state == CIRCUIT_STATE_OPEN &&
        !circ_->marked_for_close &&
        circ_->purpose == CIRCUIT_PURPOSE_C_GENERAL &&
        !circ_->timestamp_dirty) {
      origin_circuit_t *circ = TO_ORIGIN_CIRCUIT(circ_);
      if ((!need_uptime || circ->build_state->need_uptime) &&
          (!need_capacity || circ->build_state->need_capacity) &&
          (internal == circ->build_state->is_internal) &&
          !circ->unusable_for_new_conns &&
          circ->remaining_relay_early_cells &&
          circ->build_state->desired_path_len == DEFAULT_ROUTE_LEN &&
          !circ->build_state->onehop_tunnel &&
          !circ->isolation_values_set) {
        if (info) {
          /* need to make sure we don't duplicate hops */
          crypt_path_t *hop = circ->cpath;
          const node_t *ri1 = node_get_by_id(info->identity_digest);
          do {
            const node_t *ri2;
            if (tor_memeq(hop->extend_info->identity_digest,
                          info->identity_digest, DIGEST_LEN))
              goto next;
            if (ri1 &&
                (ri2 = node_get_by_id(hop->extend_info->identity_digest))
                && nodes_in_same_family(ri1, ri2))
              goto next;
            hop=hop->next;
          } while (hop!=circ->cpath);
        }
        if (options->ExcludeNodes) {
          /* Make sure no existing nodes in the circuit are excluded for
           * general use.  (This may be possible if StrictNodes is 0, and we
           * thought we needed to use an otherwise excluded node for, say, a
           * directory operation.) */
          crypt_path_t *hop = circ->cpath;
          do {
            if (routerset_contains_extendinfo(options->ExcludeNodes,
                                              hop->extend_info))
              goto next;
            hop = hop->next;
          } while (hop != circ->cpath);
        }

        if ((flags & CIRCLAUNCH_IS_V3_RP) &&
            !circuit_can_be_cannibalized_for_v3_rp(circ)) {
          log_debug(LD_GENERAL, "Skipping uncannibalizable circuit for v3 "
                    "rendezvous point.");
          goto next;
        }

        if (!best || (best->build_state->need_uptime && !need_uptime))
          best = circ;
      next: ;
      }
    }
  }
  SMARTLIST_FOREACH_END(circ_);
  return best;
}

/**
 * Check whether any of the origin circuits that are waiting to see if
 * their guard is good enough to use can be upgraded to "ready". If so,
 * return a new smartlist containing them. Otherwise return NULL.
 */
smartlist_t *
circuit_find_circuits_to_upgrade_from_guard_wait(void)
{
  /* Only if some circuit is actually waiting on an upgrade should we
   * run the algorithm. */
  if (! circuits_pending_other_guards ||
      smartlist_len(circuits_pending_other_guards)==0)
    return NULL;
  /* Only if we have some origin circuits should we run the algorithm. */
  if (!global_origin_circuit_list)
    return NULL;

  /* Okay; we can pass our circuit list to entrynodes.c.*/
  smartlist_t *result = smartlist_new();
  int circuits_upgraded  = entry_guards_upgrade_waiting_circuits(
                                                 get_guard_selection_info(),
                                                 global_origin_circuit_list,
                                                 result);
  if (circuits_upgraded && smartlist_len(result)) {
    return result;
  } else {
    smartlist_free(result);
    return NULL;
  }
}

/** Return the number of hops in circuit's path. If circ has no entries,
 * or is NULL, returns 0. */
int
circuit_get_cpath_len(origin_circuit_t *circ)
{
  int n = 0;
  if (circ && circ->cpath) {
    crypt_path_t *cpath, *cpath_next = NULL;
    for (cpath = circ->cpath; cpath_next != circ->cpath; cpath = cpath_next) {
      cpath_next = cpath->next;
      ++n;
    }
  }
  return n;
}

/** Return the number of opened hops in circuit's path.
 * If circ has no entries, or is NULL, returns 0. */
int
circuit_get_cpath_opened_len(const origin_circuit_t *circ)
{
  int n = 0;
  if (circ && circ->cpath) {
    crypt_path_t *cpath, *cpath_next = NULL;
    for (cpath = circ->cpath;
         cpath->state == CPATH_STATE_OPEN
           && cpath_next != circ->cpath;
         cpath = cpath_next) {
      cpath_next = cpath->next;
      ++n;
    }
  }
  return n;
}

/** Return the <b>hopnum</b>th hop in <b>circ</b>->cpath, or NULL if there
 * aren't that many hops in the list. <b>hopnum</b> starts at 1.
 * Returns NULL if <b>hopnum</b> is 0 or negative. */
crypt_path_t *
circuit_get_cpath_hop(origin_circuit_t *circ, int hopnum)
{
  if (circ && circ->cpath && hopnum > 0) {
    crypt_path_t *cpath, *cpath_next = NULL;
    for (cpath = circ->cpath; cpath_next != circ->cpath; cpath = cpath_next) {
      cpath_next = cpath->next;
      if (--hopnum <= 0)
        return cpath;
    }
  }
  return NULL;
}

/** Go through the circuitlist; mark-for-close each circuit that starts
 *  at us but has not yet been used. */
void
circuit_mark_all_unused_circs(void)
{
  SMARTLIST_FOREACH_BEGIN(circuit_get_global_list(), circuit_t *, circ) {
    if (CIRCUIT_IS_ORIGIN(circ) &&
        !circ->marked_for_close &&
        !circ->timestamp_dirty)
      circuit_mark_for_close(circ, END_CIRC_REASON_FINISHED);
  }
  SMARTLIST_FOREACH_END(circ);
}

/** Go through the circuitlist; for each circuit that starts at us
 * and is dirty, frob its timestamp_dirty so we won't use it for any
 * new streams.
 *
 * This is useful for letting the user change pseudonyms, so new
 * streams will not be linkable to old streams.
 */
void
circuit_mark_all_dirty_circs_as_unusable(void)
{
  SMARTLIST_FOREACH_BEGIN(circuit_get_global_list(), circuit_t *, circ) {
    if (CIRCUIT_IS_ORIGIN(circ) &&
        !circ->marked_for_close &&
        circ->timestamp_dirty) {
      mark_circuit_unusable_for_new_conns(TO_ORIGIN_CIRCUIT(circ));
    }
  }
  SMARTLIST_FOREACH_END(circ);
}

/** Mark <b>circ</b> to be closed next time we call
 * circuit_close_all_marked(). Do any cleanup needed:
 *   - If state is onionskin_pending, remove circ from the onion_pending
 *     list.
 *   - If circ isn't open yet: call circuit_build_failed() if we're
 *     the origin, and in either case call circuit_rep_hist_note_result()
 *     to note stats.
 *   - If purpose is C_INTRODUCE_ACK_WAIT, report the intro point
 *     failure we just had to the hidden service client module.
 *   - If purpose is C_INTRODUCING and <b>reason</b> isn't TIMEOUT,
 *     report to the hidden service client module that the intro point
 *     we just tried may be unreachable.
 *   - Send appropriate destroys and edge_destroys for conns and
 *     streams attached to circ.
 *   - If circ->rend_splice is set (we are the midpoint of a joined
 *     rendezvous stream), then mark the other circuit to close as well.
 */
MOCK_IMPL(void,
circuit_mark_for_close_, (circuit_t *circ, int reason, int line,
                          const char *file))
{
  int orig_reason = reason; /* Passed to the controller */
  assert_circuit_ok(circ);
  tor_assert(line);
  tor_assert(file);

  if (circ->marked_for_close) {
    log_warn(LD_BUG,
        "Duplicate call to circuit_mark_for_close at %s:%d"
        " (first at %s:%d)", file, line,
        circ->marked_for_close_file, circ->marked_for_close);
    return;
  }
  if (reason == END_CIRC_AT_ORIGIN) {
    if (!CIRCUIT_IS_ORIGIN(circ)) {
      log_warn(LD_BUG, "Specified 'at-origin' non-reason for ending circuit, "
               "but circuit was not at origin. (called %s:%d, purpose=%d)",
               file, line, circ->purpose);
    }
    reason = END_CIRC_REASON_NONE;
  }

  if (CIRCUIT_IS_ORIGIN(circ)) {
    if (pathbias_check_close(TO_ORIGIN_CIRCUIT(circ), reason) == -1) {
      /* Don't close it yet, we need to test it first */
      return;
    }

    /* We don't send reasons when closing circuits at the origin. */
    reason = END_CIRC_REASON_NONE;
  }

  if (reason & END_CIRC_REASON_FLAG_REMOTE)
    reason &= ~END_CIRC_REASON_FLAG_REMOTE;

  if (reason < END_CIRC_REASON_MIN_ || reason > END_CIRC_REASON_MAX_) {
    if (!(orig_reason & END_CIRC_REASON_FLAG_REMOTE))
      log_warn(LD_BUG, "Reason %d out of range at %s:%d", reason, file, line);
    reason = END_CIRC_REASON_NONE;
  }

  circ->marked_for_close = line;
  circ->marked_for_close_file = file;
  circ->marked_for_close_reason = reason;
  circ->marked_for_close_orig_reason = orig_reason;

  if (!CIRCUIT_IS_ORIGIN(circ)) {
    or_circuit_t *or_circ = TO_OR_CIRCUIT(circ);
    if (or_circ->rend_splice) {
      if (!or_circ->rend_splice->base_.marked_for_close) {
        /* do this after marking this circuit, to avoid infinite recursion. */
        circuit_mark_for_close(TO_CIRCUIT(or_circ->rend_splice), reason);
      }
      or_circ->rend_splice = NULL;
    }
  }

  /* Notify the HS subsystem that this circuit is closing. */
  hs_circ_cleanup(circ);

  if (circuits_pending_close == NULL)
    circuits_pending_close = smartlist_new();

  smartlist_add(circuits_pending_close, circ);

  log_info(LD_GENERAL, "Circuit %u (id: %" PRIu32 ") marked for close at "
                       "%s:%d (orig reason: %d, new reason: %d)",
           circ->n_circ_id,
           CIRCUIT_IS_ORIGIN(circ) ?
              TO_ORIGIN_CIRCUIT(circ)->global_identifier : 0,
           file, line, orig_reason, reason);
}

/** Called immediately before freeing a marked circuit <b>circ</b> from
 * circuit_free_all() while shutting down Tor; this is a safe-at-shutdown
 * version of circuit_about_to_free().  It's important that it at least
 * do circuitmux_detach_circuit() when appropriate.
 */
static void
circuit_about_to_free_atexit(circuit_t *circ)
{

  if (circ->n_chan) {
    circuit_clear_cell_queue(circ, circ->n_chan);
    circuitmux_detach_circuit(circ->n_chan->cmux, circ);
    circuit_set_n_circid_chan(circ, 0, NULL);
  }

  if (! CIRCUIT_IS_ORIGIN(circ)) {
    or_circuit_t *or_circ = TO_OR_CIRCUIT(circ);

    if (or_circ->p_chan) {
      circuit_clear_cell_queue(circ, or_circ->p_chan);
      circuitmux_detach_circuit(or_circ->p_chan->cmux, circ);
      circuit_set_p_circid_chan(or_circ, 0, NULL);
    }
  }
}

/** Called immediately before freeing a marked circuit <b>circ</b>.
 * Disconnects the circuit from other data structures, launches events
 * as appropriate, and performs other housekeeping.
 */
static void
circuit_about_to_free(circuit_t *circ)
{

  int reason = circ->marked_for_close_reason;
  int orig_reason = circ->marked_for_close_orig_reason;

  if (circ->state == CIRCUIT_STATE_ONIONSKIN_PENDING) {
    onion_pending_remove(TO_OR_CIRCUIT(circ));
  }
  /* If the circuit ever became OPEN, we sent it to the reputation history
   * module then.  If it isn't OPEN, we send it there now to remember which
   * links worked and which didn't.
   */
  if (circ->state != CIRCUIT_STATE_OPEN &&
      circ->state != CIRCUIT_STATE_GUARD_WAIT) {
    if (CIRCUIT_IS_ORIGIN(circ)) {
      origin_circuit_t *ocirc = TO_ORIGIN_CIRCUIT(circ);
      circuit_build_failed(ocirc); /* take actions if necessary */
      circuit_rep_hist_note_result(ocirc);
    }
  }
  if (circ->state == CIRCUIT_STATE_CHAN_WAIT) {
    if (circuits_pending_chans)
      smartlist_remove(circuits_pending_chans, circ);
  }
  if (circuits_pending_other_guards) {
    smartlist_remove(circuits_pending_other_guards, circ);
  }
  if (CIRCUIT_IS_ORIGIN(circ)) {
    control_event_circuit_status(TO_ORIGIN_CIRCUIT(circ),
     (circ->state == CIRCUIT_STATE_OPEN ||
      circ->state == CIRCUIT_STATE_GUARD_WAIT) ?
                                 CIRC_EVENT_CLOSED:CIRC_EVENT_FAILED,
     orig_reason);
  }

  if (circ->purpose == CIRCUIT_PURPOSE_C_INTRODUCE_ACK_WAIT) {
    origin_circuit_t *ocirc = TO_ORIGIN_CIRCUIT(circ);
    int timed_out = (reason == END_CIRC_REASON_TIMEOUT);
    tor_assert(circ->state == CIRCUIT_STATE_OPEN);
    tor_assert(ocirc->build_state->chosen_exit);
    if (orig_reason != END_CIRC_REASON_IP_NOW_REDUNDANT &&
        ocirc->rend_data) {
      /* treat this like getting a nack from it */
      log_info(LD_REND, "Failed intro circ %s to %s (awaiting ack). %s",
          safe_str_client(rend_data_get_address(ocirc->rend_data)),
          safe_str_client(build_state_get_exit_nickname(ocirc->build_state)),
          timed_out ? "Recording timeout." : "Removing from descriptor.");
      rend_client_report_intro_point_failure(ocirc->build_state->chosen_exit,
                                             ocirc->rend_data,
                                             timed_out ?
                                             INTRO_POINT_FAILURE_TIMEOUT :
                                             INTRO_POINT_FAILURE_GENERIC);
    }
  } else if (circ->purpose == CIRCUIT_PURPOSE_C_INTRODUCING &&
             reason != END_CIRC_REASON_TIMEOUT) {
    origin_circuit_t *ocirc = TO_ORIGIN_CIRCUIT(circ);
    if (ocirc->build_state->chosen_exit && ocirc->rend_data) {
      if (orig_reason != END_CIRC_REASON_IP_NOW_REDUNDANT &&
          ocirc->rend_data) {
        log_info(LD_REND, "Failed intro circ %s to %s "
            "(building circuit to intro point). "
            "Marking intro point as possibly unreachable.",
            safe_str_client(rend_data_get_address(ocirc->rend_data)),
            safe_str_client(build_state_get_exit_nickname(
                                              ocirc->build_state)));
        rend_client_report_intro_point_failure(ocirc->build_state->chosen_exit,
                                              ocirc->rend_data,
                                              INTRO_POINT_FAILURE_UNREACHABLE);
      }
    }
  }

  if (circ->n_chan) {
    circuit_clear_cell_queue(circ, circ->n_chan);
    /* Only send destroy if the channel isn't closing anyway */
    if (!CHANNEL_CONDEMNED(circ->n_chan)) {
      channel_send_destroy(circ->n_circ_id, circ->n_chan, reason);
    }
    circuitmux_detach_circuit(circ->n_chan->cmux, circ);
    circuit_set_n_circid_chan(circ, 0, NULL);
  }

  if (! CIRCUIT_IS_ORIGIN(circ)) {
    or_circuit_t *or_circ = TO_OR_CIRCUIT(circ);
    edge_connection_t *conn;
    for (conn=or_circ->n_streams; conn; conn=conn->next_stream)
      connection_edge_destroy(or_circ->p_circ_id, conn);
    or_circ->n_streams = NULL;

    while (or_circ->resolving_streams) {
      conn = or_circ->resolving_streams;
      or_circ->resolving_streams = conn->next_stream;
      if (!conn->base_.marked_for_close) {
        /* The client will see a DESTROY, and infer that the connections
         * are closing because the circuit is getting torn down.  No need
         * to send an end cell. */
        conn->edge_has_sent_end = 1;
        conn->end_reason = END_STREAM_REASON_DESTROY;
        conn->end_reason |= END_STREAM_REASON_FLAG_ALREADY_SENT_CLOSED;
        connection_mark_for_close(TO_CONN(conn));
      }
      conn->on_circuit = NULL;
    }

    if (or_circ->p_chan) {
      circuit_clear_cell_queue(circ, or_circ->p_chan);
      /* Only send destroy if the channel isn't closing anyway */
      if (!CHANNEL_CONDEMNED(or_circ->p_chan)) {
        channel_send_destroy(or_circ->p_circ_id, or_circ->p_chan, reason);
      }
      circuitmux_detach_circuit(or_circ->p_chan->cmux, circ);
      circuit_set_p_circid_chan(or_circ, 0, NULL);
    }
  } else {
    origin_circuit_t *ocirc = TO_ORIGIN_CIRCUIT(circ);
    edge_connection_t *conn;
    for (conn=ocirc->p_streams; conn; conn=conn->next_stream)
      connection_edge_destroy(circ->n_circ_id, conn);
    ocirc->p_streams = NULL;
  }
}

/** Given a marked circuit <b>circ</b>, aggressively free its cell queues to
 * recover memory. */
static void
marked_circuit_free_cells(circuit_t *circ)
{
  if (!circ->marked_for_close) {
    log_warn(LD_BUG, "Called on non-marked circuit");
    return;
  }
  cell_queue_clear(&circ->n_chan_cells);
  if (circ->n_mux)
    circuitmux_clear_num_cells(circ->n_mux, circ);
  if (! CIRCUIT_IS_ORIGIN(circ)) {
    or_circuit_t *orcirc = TO_OR_CIRCUIT(circ);
    cell_queue_clear(&orcirc->p_chan_cells);
    if (orcirc->p_mux)
      circuitmux_clear_num_cells(orcirc->p_mux, circ);
  }
}

static size_t
single_conn_free_bytes(connection_t *conn)
{
  size_t result = 0;
  if (conn->inbuf) {
    result += buf_allocation(conn->inbuf);
    buf_clear(conn->inbuf);
  }
  if (conn->outbuf) {
    result += buf_allocation(conn->outbuf);
    buf_clear(conn->outbuf);
    conn->outbuf_flushlen = 0;
  }
  if (conn->type == CONN_TYPE_DIR) {
    dir_connection_t *dir_conn = TO_DIR_CONN(conn);
    if (dir_conn->compress_state) {
      result += tor_compress_state_size(dir_conn->compress_state);
      tor_compress_free(dir_conn->compress_state);
      dir_conn->compress_state = NULL;
    }
  }
  return result;
}

/** Aggressively free buffer contents on all the buffers of all streams in the
 * list starting at <b>stream</b>. Return the number of bytes recovered. */
static size_t
marked_circuit_streams_free_bytes(edge_connection_t *stream)
{
  size_t result = 0;
  for ( ; stream; stream = stream->next_stream) {
    connection_t *conn = TO_CONN(stream);
    result += single_conn_free_bytes(conn);
    if (conn->linked_conn) {
      result += single_conn_free_bytes(conn->linked_conn);
    }
  }
  return result;
}

/** Aggressively free buffer contents on all the buffers of all streams on
 * circuit <b>c</b>. Return the number of bytes recovered. */
static size_t
marked_circuit_free_stream_bytes(circuit_t *c)
{
  if (CIRCUIT_IS_ORIGIN(c)) {
    return marked_circuit_streams_free_bytes(TO_ORIGIN_CIRCUIT(c)->p_streams);
  } else {
    return marked_circuit_streams_free_bytes(TO_OR_CIRCUIT(c)->n_streams);
  }
}

/** Return the number of cells used by the circuit <b>c</b>'s cell queues. */
STATIC size_t
n_cells_in_circ_queues(const circuit_t *c)
{
  size_t n = c->n_chan_cells.n;
  if (! CIRCUIT_IS_ORIGIN(c)) {
    circuit_t *cc = (circuit_t *) c;
    n += TO_OR_CIRCUIT(cc)->p_chan_cells.n;
  }
  return n;
}

/**
 * Return the age of the oldest cell queued on <b>c</b>, in timestamp units.
 * Return 0 if there are no cells queued on c.  Requires that <b>now</b> be
 * the current coarse timestamp.
 *
 * This function will return incorrect results if the oldest cell queued on
 * the circuit is older than about 2**32 msec (about 49 days) old.
 */
STATIC uint32_t
circuit_max_queued_cell_age(const circuit_t *c, uint32_t now)
{
  uint32_t age = 0;
  packed_cell_t *cell;

  if (NULL != (cell = TOR_SIMPLEQ_FIRST(&c->n_chan_cells.head)))
    age = now - cell->inserted_timestamp;

  if (! CIRCUIT_IS_ORIGIN(c)) {
    const or_circuit_t *orcirc = CONST_TO_OR_CIRCUIT(c);
    if (NULL != (cell = TOR_SIMPLEQ_FIRST(&orcirc->p_chan_cells.head))) {
      uint32_t age2 = now - cell->inserted_timestamp;
      if (age2 > age)
        return age2;
    }
  }
  return age;
}

/** Return the age of the oldest buffer chunk on <b>conn</b>, where age is
 * taken in timestamp units before the time <b>now</b>.  If the connection has
 * no data, treat it as having age zero.
 **/
static uint32_t
conn_get_buffer_age(const connection_t *conn, uint32_t now_ts)
{
  uint32_t age = 0, age2;
  if (conn->outbuf) {
    age2 = buf_get_oldest_chunk_timestamp(conn->outbuf, now_ts);
    if (age2 > age)
      age = age2;
  }
  if (conn->inbuf) {
    age2 = buf_get_oldest_chunk_timestamp(conn->inbuf, now_ts);
    if (age2 > age)
      age = age2;
  }
  return age;
}

/** Return the age in timestamp units of the oldest buffer chunk on any stream
 * in the linked list <b>stream</b>, where age is taken in timestamp units
 * before the timestamp <b>now</b>. */
static uint32_t
circuit_get_streams_max_data_age(const edge_connection_t *stream, uint32_t now)
{
  uint32_t age = 0, age2;
  for (; stream; stream = stream->next_stream) {
    const connection_t *conn = TO_CONN(stream);
    age2 = conn_get_buffer_age(conn, now);
    if (age2 > age)
      age = age2;
    if (conn->linked_conn) {
      age2 = conn_get_buffer_age(conn->linked_conn, now);
      if (age2 > age)
        age = age2;
    }
  }
  return age;
}

/** Return the age in timestamp units of the oldest buffer chunk on any stream
 * attached to the circuit <b>c</b>, where age is taken before the timestamp
 * <b>now</b>. */
STATIC uint32_t
circuit_max_queued_data_age(const circuit_t *c, uint32_t now)
{
  if (CIRCUIT_IS_ORIGIN(c)) {
    return circuit_get_streams_max_data_age(
        CONST_TO_ORIGIN_CIRCUIT(c)->p_streams, now);
  } else {
    return circuit_get_streams_max_data_age(
        CONST_TO_OR_CIRCUIT(c)->n_streams, now);
  }
}

/** Return the age of the oldest cell or stream buffer chunk on the circuit
 * <b>c</b>, where age is taken in timestamp units before the timestamp
 * <b>now</b> */
STATIC uint32_t
circuit_max_queued_item_age(const circuit_t *c, uint32_t now)
{
  uint32_t cell_age = circuit_max_queued_cell_age(c, now);
  uint32_t data_age = circuit_max_queued_data_age(c, now);
  if (cell_age > data_age)
    return cell_age;
  else
    return data_age;
}

/** Helper to sort a list of circuit_t by age of oldest item, in descending
 * order. */
static int
circuits_compare_by_oldest_queued_item_(const void **a_, const void **b_)
{
  const circuit_t *a = *a_;
  const circuit_t *b = *b_;
  uint32_t age_a = a->age_tmp;
  uint32_t age_b = b->age_tmp;

  if (age_a < age_b)
    return 1;
  else if (age_a == age_b)
    return 0;
  else
    return -1;
}

static uint32_t now_ts_for_buf_cmp;

/** Helper to sort a list of circuit_t by age of oldest item, in descending
 * order. */
static int
conns_compare_by_buffer_age_(const void **a_, const void **b_)
{
  const connection_t *a = *a_;
  const connection_t *b = *b_;
  time_t age_a = conn_get_buffer_age(a, now_ts_for_buf_cmp);
  time_t age_b = conn_get_buffer_age(b, now_ts_for_buf_cmp);

  if (age_a < age_b)
    return 1;
  else if (age_a == age_b)
    return 0;
  else
    return -1;
}

#define FRACTION_OF_DATA_TO_RETAIN_ON_OOM 0.90

/** We're out of memory for cells, having allocated <b>current_allocation</b>
 * bytes' worth.  Kill the 'worst' circuits until we're under
 * FRACTION_OF_DATA_TO_RETAIN_ON_OOM of our maximum usage. */
void
circuits_handle_oom(size_t current_allocation)
{
  smartlist_t *circlist;
  smartlist_t *connection_array = get_connection_array();
  int conn_idx;
  size_t mem_to_recover;
  size_t mem_recovered=0;
  int n_circuits_killed=0;
  int n_dirconns_killed=0;
<<<<<<< HEAD
  uint32_t now_ts;
  log_notice(LD_GENERAL, "We're low on memory.  Killing circuits with "
             "over-long queues. (This behavior is controlled by "
             "MaxMemInQueues.)");
=======
  uint32_t now_ms;
  log_notice(LD_GENERAL, "We're low on memory (cell queues total alloc: %zu,"
             " buffer total alloc: %zu, tor compress total alloc: %zu,"
             " rendezvous cache total alloc: %zu). Killing circuits with"
             " over-long queues. (This behavior is controlled by"
             " MaxMemInQueues.)",
             cell_queues_get_total_allocation(),
             buf_get_total_allocation(),
             tor_compress_get_total_allocation(),
             rend_cache_get_total_allocation());
>>>>>>> ac9eebd6

  {
    size_t mem_target = (size_t)(get_options()->MaxMemInQueues *
                                 FRACTION_OF_DATA_TO_RETAIN_ON_OOM);
    if (current_allocation <= mem_target)
      return;
    mem_to_recover = current_allocation - mem_target;
  }

  now_ts = monotime_coarse_get_stamp();

  circlist = circuit_get_global_list();
  SMARTLIST_FOREACH_BEGIN(circlist, circuit_t *, circ) {
    circ->age_tmp = circuit_max_queued_item_age(circ, now_ts);
  } SMARTLIST_FOREACH_END(circ);

  /* This is O(n log n); there are faster algorithms we could use instead.
   * Let's hope this doesn't happen enough to be in the critical path. */
  smartlist_sort(circlist, circuits_compare_by_oldest_queued_item_);

  /* Fix up the indices before we run into trouble */
  SMARTLIST_FOREACH_BEGIN(circlist, circuit_t *, circ) {
    circ->global_circuitlist_idx = circ_sl_idx;
  } SMARTLIST_FOREACH_END(circ);

  /* Now sort the connection array ... */
  now_ts_for_buf_cmp = now_ts;
  smartlist_sort(connection_array, conns_compare_by_buffer_age_);
  now_ts_for_buf_cmp = 0;

  /* Fix up the connection array to its new order. */
  SMARTLIST_FOREACH_BEGIN(connection_array, connection_t *, conn) {
    conn->conn_array_index = conn_sl_idx;
  } SMARTLIST_FOREACH_END(conn);

  /* Okay, now the worst circuits and connections are at the front of their
   * respective lists. Let's mark them, and reclaim their storage
   * aggressively. */
  conn_idx = 0;
  SMARTLIST_FOREACH_BEGIN(circlist, circuit_t *, circ) {
    size_t n;
    size_t freed;

    /* Free storage in any non-linked directory connections that have buffered
     * data older than this circuit. */
    while (conn_idx < smartlist_len(connection_array)) {
      connection_t *conn = smartlist_get(connection_array, conn_idx);
      uint32_t conn_age = conn_get_buffer_age(conn, now_ts);
      if (conn_age < circ->age_tmp) {
        break;
      }
      if (conn->type == CONN_TYPE_DIR && conn->linked_conn == NULL) {
        if (!conn->marked_for_close)
          connection_mark_for_close(conn);
        mem_recovered += single_conn_free_bytes(conn);

        ++n_dirconns_killed;

        if (mem_recovered >= mem_to_recover)
          goto done_recovering_mem;
      }
      ++conn_idx;
    }

    /* Now, kill the circuit. */
    n = n_cells_in_circ_queues(circ);
    if (! circ->marked_for_close) {
      circuit_mark_for_close(circ, END_CIRC_REASON_RESOURCELIMIT);
    }
    marked_circuit_free_cells(circ);
    freed = marked_circuit_free_stream_bytes(circ);

    ++n_circuits_killed;

    mem_recovered += n * packed_cell_mem_cost();
    mem_recovered += freed;

    if (mem_recovered >= mem_to_recover)
      goto done_recovering_mem;
  } SMARTLIST_FOREACH_END(circ);

 done_recovering_mem:

  log_notice(LD_GENERAL, "Removed "U64_FORMAT" bytes by killing %d circuits; "
             "%d circuits remain alive. Also killed %d non-linked directory "
             "connections.",
             U64_PRINTF_ARG(mem_recovered),
             n_circuits_killed,
             smartlist_len(circlist) - n_circuits_killed,
             n_dirconns_killed);
}

/** Verify that cpath layer <b>cp</b> has all of its invariants
 * correct. Trigger an assert if anything is invalid.
 */
void
assert_cpath_layer_ok(const crypt_path_t *cp)
{
//  tor_assert(cp->addr); /* these are zero for rendezvous extra-hops */
//  tor_assert(cp->port);
  tor_assert(cp);
  tor_assert(cp->magic == CRYPT_PATH_MAGIC);
  switch (cp->state)
    {
    case CPATH_STATE_OPEN:
      tor_assert(cp->f_crypto);
      tor_assert(cp->b_crypto);
      /* fall through */
    case CPATH_STATE_CLOSED:
      /*XXXX Assert that there's no handshake_state either. */
      tor_assert(!cp->rend_dh_handshake_state);
      break;
    case CPATH_STATE_AWAITING_KEYS:
      /* tor_assert(cp->dh_handshake_state); */
      break;
    default:
      log_fn(LOG_ERR, LD_BUG, "Unexpected state %d", cp->state);
      tor_assert(0);
    }
  tor_assert(cp->package_window >= 0);
  tor_assert(cp->deliver_window >= 0);
}

/** Verify that cpath <b>cp</b> has all of its invariants
 * correct. Trigger an assert if anything is invalid.
 */
static void
assert_cpath_ok(const crypt_path_t *cp)
{
  const crypt_path_t *start = cp;

  do {
    assert_cpath_layer_ok(cp);
    /* layers must be in sequence of: "open* awaiting? closed*" */
    if (cp != start) {
      if (cp->state == CPATH_STATE_AWAITING_KEYS) {
        tor_assert(cp->prev->state == CPATH_STATE_OPEN);
      } else if (cp->state == CPATH_STATE_OPEN) {
        tor_assert(cp->prev->state == CPATH_STATE_OPEN);
      }
    }
    cp = cp->next;
    tor_assert(cp);
  } while (cp != start);
}

/** Verify that circuit <b>c</b> has all of its invariants
 * correct. Trigger an assert if anything is invalid.
 */
MOCK_IMPL(void,
assert_circuit_ok,(const circuit_t *c))
{
  edge_connection_t *conn;
  const or_circuit_t *or_circ = NULL;
  const origin_circuit_t *origin_circ = NULL;

  tor_assert(c);
  tor_assert(c->magic == ORIGIN_CIRCUIT_MAGIC || c->magic == OR_CIRCUIT_MAGIC);
  tor_assert(c->purpose >= CIRCUIT_PURPOSE_MIN_ &&
             c->purpose <= CIRCUIT_PURPOSE_MAX_);

  if (CIRCUIT_IS_ORIGIN(c))
    origin_circ = CONST_TO_ORIGIN_CIRCUIT(c);
  else
    or_circ = CONST_TO_OR_CIRCUIT(c);

  if (c->n_chan) {
    tor_assert(!c->n_hop);

    if (c->n_circ_id) {
      /* We use the _impl variant here to make sure we don't fail on marked
       * circuits, which would not be returned by the regular function. */
      circuit_t *c2 = circuit_get_by_circid_channel_impl(c->n_circ_id,
                                                         c->n_chan, NULL);
      tor_assert(c == c2);
    }
  }
  if (or_circ && or_circ->p_chan) {
    if (or_circ->p_circ_id) {
      /* ibid */
      circuit_t *c2 =
        circuit_get_by_circid_channel_impl(or_circ->p_circ_id,
                                           or_circ->p_chan, NULL);
      tor_assert(c == c2);
    }
  }
  if (or_circ)
    for (conn = or_circ->n_streams; conn; conn = conn->next_stream)
      tor_assert(conn->base_.type == CONN_TYPE_EXIT);

  tor_assert(c->deliver_window >= 0);
  tor_assert(c->package_window >= 0);
  if (c->state == CIRCUIT_STATE_OPEN ||
      c->state == CIRCUIT_STATE_GUARD_WAIT) {
    tor_assert(!c->n_chan_create_cell);
    if (or_circ) {
      tor_assert(or_circ->n_crypto);
      tor_assert(or_circ->p_crypto);
      tor_assert(or_circ->n_digest);
      tor_assert(or_circ->p_digest);
    }
  }
  if (c->state == CIRCUIT_STATE_CHAN_WAIT && !c->marked_for_close) {
    tor_assert(circuits_pending_chans &&
               smartlist_contains(circuits_pending_chans, c));
  } else {
    tor_assert(!circuits_pending_chans ||
               !smartlist_contains(circuits_pending_chans, c));
  }
  if (origin_circ && origin_circ->cpath) {
    assert_cpath_ok(origin_circ->cpath);
  }
  if (c->purpose == CIRCUIT_PURPOSE_REND_ESTABLISHED) {
    tor_assert(or_circ);
    if (!c->marked_for_close) {
      tor_assert(or_circ->rend_splice);
      tor_assert(or_circ->rend_splice->rend_splice == or_circ);
    }
    tor_assert(or_circ->rend_splice != or_circ);
  } else {
    tor_assert(!or_circ || !or_circ->rend_splice);
  }
}
<|MERGE_RESOLUTION|>--- conflicted
+++ resolved
@@ -2403,13 +2403,7 @@
   size_t mem_recovered=0;
   int n_circuits_killed=0;
   int n_dirconns_killed=0;
-<<<<<<< HEAD
   uint32_t now_ts;
-  log_notice(LD_GENERAL, "We're low on memory.  Killing circuits with "
-             "over-long queues. (This behavior is controlled by "
-             "MaxMemInQueues.)");
-=======
-  uint32_t now_ms;
   log_notice(LD_GENERAL, "We're low on memory (cell queues total alloc: %zu,"
              " buffer total alloc: %zu, tor compress total alloc: %zu,"
              " rendezvous cache total alloc: %zu). Killing circuits with"
@@ -2419,7 +2413,6 @@
              buf_get_total_allocation(),
              tor_compress_get_total_allocation(),
              rend_cache_get_total_allocation());
->>>>>>> ac9eebd6
 
   {
     size_t mem_target = (size_t)(get_options()->MaxMemInQueues *
