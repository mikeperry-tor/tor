@mainpage Tor source reference

@tableofcontents

@section welcome Welcome to Tor

This documentation describes the general structure of the Tor codebase, how
it fits together, what functionality is available for extending Tor, and
gives some notes on how Tor got that way.  It also includes a reference for
nearly every function, type, file, and module in the Tor source code.  The
high-level documentation is a work in progress.

Tor itself remains a work in progress too: We've been working on it for
nearly two decades, and we've learned a lot about good coding since we first
started.  This means, however, that some of the older pieces of Tor will have
some "code smell" in them that could stand a brisk refactoring.  So when we
describe a piece of code, we'll sometimes give a note on how it got that way,
and whether we still think that's a good idea.

This document is not an overview of the Tor protocol.  For that, see the
design paper and the specifications at https://spec.torproject.org/ .

For more information about Tor's coding standards and some helpful
development tools, see
[doc/HACKING](https://gitweb.torproject.org/tor.git/tree/doc/HACKING) in the
Tor repository.

@section topics Topic-related documentation

@subpage intro

@subpage initialization

@subpage dataflow

@subpage certificates

@subpage threading

@subpage strings

@subpage time_periodic

<<<<<<< HEAD
@subpage configuration
=======
@subpage publish_subscribe
>>>>>>> af7416bf


@page intro A high-level overview

@tableofcontents

@section highlevel The very high level

Ultimately, Tor runs as an event-driven network daemon: it responds to
network events, signals, and timers by sending and receiving things over
the network.  Clients, relays, and directory authorities all use the
same codebase: the Tor process will run as a client, relay, or authority
depending on its configuration.

Tor has a few major dependencies, including Libevent (used to tell which
sockets are readable and writable), OpenSSL or NSS (used for many encryption
functions, and to implement the TLS protocol), and zlib (used to
compress and uncompress directory information).

Most of Tor's work today is done in a single event-driven main thread.
Tor also spawns one or more worker threads to handle CPU-intensive
tasks.  (Right now, this only includes circuit encryption and the more
expensive compression algorithms.)

On startup, Tor initializes its libraries, reads and responds to its
configuration files, and launches a main event loop.  At first, the only
events that Tor listens for are a few signals (like TERM and HUP), and
one or more listener sockets (for different kinds of incoming
connections).  Tor also configures several timers to handle periodic
events.  As Tor runs over time, other events will open, and new events
will be scheduled.

The codebase is divided into a few top-level subdirectories, each of
which contains several sub-modules.

   - `ext` -- Code maintained elsewhere that we include in the Tor
     source distribution.

   - \refdir{lib} -- Lower-level utility code, not necessarily
     tor-specific.

   - `trunnel` -- Automatically generated code (from the Trunnel
     tool): used to parse and encode binary formats.

   - \refdir{core} -- Networking code that is implements the central
     parts of the Tor protocol and main loop.

   - \refdir{feature} -- Aspects of Tor (like directory management,
     running a relay, running a directory authorities, managing a list of
     nodes, running and using onion services) that are built on top of the
     mainloop code.

   - \refdir{app} -- Highest-level functionality; responsible for setting
     up and configuring the Tor daemon, making sure all the lower-level
     modules start up when required, and so on.

   - \refdir{tools} -- Binaries other than Tor that we produce.
      Currently this is tor-resolve, tor-gencert, and the tor_runner.o helper
      module.

   - `test` -- unit tests, regression tests, and a few integration
     tests.

In theory, the above parts of the codebase are sorted from highest-level to
lowest-level, where high-level code is only allowed to invoke lower-level
code, and lower-level code never includes or depends on code of a higher
level.  In practice, this refactoring is incomplete: The modules in
\refdir{lib} are well-factored, but there are many layer violations ("upward
dependencies") in \refdir{core} and \refdir{feature}.
We aim to eliminate those over time.

@section keyabstractions Some key high-level abstractions

The most important abstractions at Tor's high-level are Connections,
Channels, Circuits, and Nodes.

A 'Connection' (connection_t) represents a stream-based information flow.
Most connections are TCP connections to remote Tor servers and clients. (But
as a shortcut, a relay will sometimes make a connection to itself without
actually using a TCP connection.  More details later on.)  Connections exist
in different varieties, depending on what functionality they provide.  The
principle types of connection are edge_connection_t (eg a socks connection or
a connection from an exit relay to a destination), or_connection_t (a TLS
stream connecting to a relay), dir_connection_t (an HTTP connection to learn
about the network), and control_connection_t (a connection from a
controller).

A 'Circuit' (circuit_t) is persistent tunnel through the Tor network,
established with public-key cryptography, and used to send cells one or more
hops.  Clients keep track of multi-hop circuits (origin_circuit_t), and the
cryptography associated with each hop.  Relays, on the other hand, keep track
only of their hop of each circuit (or_circuit_t).

A 'Channel' (channel_t) is an abstract view of sending cells to and from a
Tor relay.  Currently, all channels are implemented using OR connections
(channel_tls_t).  If we switch to other strategies in the future, we'll have
more connection types.

A 'Node' (node_t) is a view of a Tor instance's current knowledge and opinions
about a Tor relay or bridge.<|MERGE_RESOLUTION|>--- conflicted
+++ resolved
@@ -41,12 +41,9 @@
 
 @subpage time_periodic
 
-<<<<<<< HEAD
 @subpage configuration
-=======
+
 @subpage publish_subscribe
->>>>>>> af7416bf
-
 
 @page intro A high-level overview
 
