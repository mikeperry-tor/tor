/* * Copyright (c) 2012-2020, The Tor Project, Inc. */
/* See LICENSE for licensing information */

/**
 * \file channel.c
 *
 * \brief OR/OP-to-OR channel abstraction layer. A channel's job is to
 * transfer cells from Tor instance to Tor instance. Currently, there is only
 * one implementation of the channel abstraction: in channeltls.c.
 *
 * Channels are a higher-level abstraction than or_connection_t: In general,
 * any means that two Tor relays use to exchange cells, or any means that a
 * relay and a client use to exchange cells, is a channel.
 *
 * Channels differ from pluggable transports in that they do not wrap an
 * underlying protocol over which cells are transmitted: they <em>are</em> the
 * underlying protocol.
 *
 * This module defines the generic parts of the channel_t interface, and
 * provides the machinery necessary for specialized implementations to be
 * created.  At present, there is one specialized implementation in
 * channeltls.c, which uses connection_or.c to send cells over a TLS
 * connection.
 *
 * Every channel implementation is responsible for being able to transmit
 * cells that are passed to it
 *
 * For *inbound* cells, the entry point is: channel_process_cell(). It takes a
 * cell and will pass it to the cell handler set by
 * channel_set_cell_handlers(). Currently, this is passed back to the command
 * subsystem which is command_process_cell().
 *
 * NOTE: For now, the separation between channels and specialized channels
 * (like channeltls) is not that well defined. So the channeltls layer calls
 * channel_process_cell() which originally comes from the connection subsytem.
 * This should be hopefully be fixed with #23993.
 *
 * For *outbound* cells, the entry point is: channel_write_packed_cell().
 * Only packed cells are dequeued from the circuit queue by the scheduler
 * which uses channel_flush_from_first_active_circuit() to decide which cells
 * to flush from which circuit on the channel. They are then passed down to
 * the channel subsystem. This calls the low layer with the function pointer
 * .write_packed_cell().
 *
 * Each specialized channel (currently only channeltls_t) MUST implement a
 * series of function found in channel_t. See channel.h for more
 * documentation.
 **/

/*
 * Define this so channel.h gives us things only channel_t subclasses
 * should touch.
 */
#define CHANNEL_OBJECT_PRIVATE

/* This one's for stuff only channel.c and the test suite should see */
#define CHANNEL_FILE_PRIVATE

#include "core/or/or.h"
#include "app/config/config.h"
#include "core/mainloop/mainloop.h"
#include "core/or/channel.h"
#include "core/or/channelpadding.h"
#include "core/or/channeltls.h"
#include "core/or/circuitbuild.h"
#include "core/or/circuitlist.h"
#include "core/or/circuitmux.h"
#include "core/or/circuitstats.h"
#include "core/or/connection_or.h" /* For var_cell_free() */
#include "core/or/dos.h"
#include "core/or/relay.h"
#include "core/or/scheduler.h"
#include "feature/client/entrynodes.h"
#include "feature/nodelist/dirlist.h"
#include "feature/nodelist/networkstatus.h"
#include "feature/nodelist/nodelist.h"
#include "feature/nodelist/routerlist.h"
#include "feature/relay/router.h"
#include "feature/rend/rendservice.h"
#include "feature/stats/geoip_stats.h"
#include "feature/stats/rephist.h"
#include "lib/evloop/timers.h"
#include "lib/time/compat_time.h"

#include "core/or/cell_queue_st.h"

/* Static function prototypes */

static bool channel_matches_target_addr_for_extend(
                                          channel_t *chan,
                                          const tor_addr_t *target_ipv4_addr,
                                          const tor_addr_t *target_ipv6_addr);

/* Global lists of channels */

/* All channel_t instances */
static smartlist_t *all_channels = NULL;

/* All channel_t instances not in ERROR or CLOSED states */
static smartlist_t *active_channels = NULL;

/* All channel_t instances in ERROR or CLOSED states */
static smartlist_t *finished_channels = NULL;

/* All channel_listener_t instances */
static smartlist_t *all_listeners = NULL;

/* All channel_listener_t instances in LISTENING state */
static smartlist_t *active_listeners = NULL;

/* All channel_listener_t instances in LISTENING state */
static smartlist_t *finished_listeners = NULL;

/** Map from channel->global_identifier to channel.  Contains the same
 * elements as all_channels. */
static HT_HEAD(channel_gid_map, channel_t) channel_gid_map = HT_INITIALIZER();

static unsigned
channel_id_hash(const channel_t *chan)
{
  return (unsigned) chan->global_identifier;
}
static int
channel_id_eq(const channel_t *a, const channel_t *b)
{
  return a->global_identifier == b->global_identifier;
}
HT_PROTOTYPE(channel_gid_map, channel_t, gidmap_node,
             channel_id_hash, channel_id_eq);
HT_GENERATE2(channel_gid_map, channel_t, gidmap_node,
             channel_id_hash, channel_id_eq,
             0.6, tor_reallocarray_, tor_free_);

HANDLE_IMPL(channel, channel_t,)

/* Counter for ID numbers */
static uint64_t n_channels_allocated = 0;

/* Digest->channel map
 *
 * Similar to the one used in connection_or.c, this maps from the identity
 * digest of a remote endpoint to a channel_t to that endpoint.  Channels
 * should be placed here when registered and removed when they close or error.
 * If more than one channel exists, follow the next_with_same_id pointer
 * as a linked list.
 */
static HT_HEAD(channel_idmap, channel_idmap_entry_t) channel_identity_map =
  HT_INITIALIZER();

typedef struct channel_idmap_entry_t {
  HT_ENTRY(channel_idmap_entry_t) node;
  uint8_t digest[DIGEST_LEN];
  TOR_LIST_HEAD(channel_list_t, channel_t) channel_list;
} channel_idmap_entry_t;

static inline unsigned
channel_idmap_hash(const channel_idmap_entry_t *ent)
{
  return (unsigned) siphash24g(ent->digest, DIGEST_LEN);
}

static inline int
channel_idmap_eq(const channel_idmap_entry_t *a,
                  const channel_idmap_entry_t *b)
{
  return tor_memeq(a->digest, b->digest, DIGEST_LEN);
}

HT_PROTOTYPE(channel_idmap, channel_idmap_entry_t, node, channel_idmap_hash,
             channel_idmap_eq);
HT_GENERATE2(channel_idmap, channel_idmap_entry_t, node, channel_idmap_hash,
             channel_idmap_eq, 0.5,  tor_reallocarray_, tor_free_);

/* Functions to maintain the digest map */
static void channel_remove_from_digest_map(channel_t *chan);

static void channel_force_xfree(channel_t *chan);
static void channel_free_list(smartlist_t *channels,
                               int mark_for_close);
static void channel_listener_free_list(smartlist_t *channels,
                                        int mark_for_close);
static void channel_listener_force_xfree(channel_listener_t *chan_l);

/***********************************
 * Channel state utility functions *
 **********************************/

/**
 * Indicate whether a given channel state is valid.
 */
int
channel_state_is_valid(channel_state_t state)
{
  int is_valid;

  switch (state) {
    case CHANNEL_STATE_CLOSED:
    case CHANNEL_STATE_CLOSING:
    case CHANNEL_STATE_ERROR:
    case CHANNEL_STATE_MAINT:
    case CHANNEL_STATE_OPENING:
    case CHANNEL_STATE_OPEN:
      is_valid = 1;
      break;
    case CHANNEL_STATE_LAST:
    default:
      is_valid = 0;
  }

  return is_valid;
}

/**
 * Indicate whether a given channel listener state is valid.
 */
int
channel_listener_state_is_valid(channel_listener_state_t state)
{
  int is_valid;

  switch (state) {
    case CHANNEL_LISTENER_STATE_CLOSED:
    case CHANNEL_LISTENER_STATE_LISTENING:
    case CHANNEL_LISTENER_STATE_CLOSING:
    case CHANNEL_LISTENER_STATE_ERROR:
      is_valid = 1;
      break;
    case CHANNEL_LISTENER_STATE_LAST:
    default:
      is_valid = 0;
  }

  return is_valid;
}

/**
 * Indicate whether a channel state transition is valid.
 *
 * This function takes two channel states and indicates whether a
 * transition between them is permitted (see the state definitions and
 * transition table in or.h at the channel_state_t typedef).
 */
int
channel_state_can_transition(channel_state_t from, channel_state_t to)
{
  int is_valid;

  switch (from) {
    case CHANNEL_STATE_CLOSED:
      is_valid = (to == CHANNEL_STATE_OPENING);
      break;
    case CHANNEL_STATE_CLOSING:
      is_valid = (to == CHANNEL_STATE_CLOSED ||
                  to == CHANNEL_STATE_ERROR);
      break;
    case CHANNEL_STATE_ERROR:
      is_valid = 0;
      break;
    case CHANNEL_STATE_MAINT:
      is_valid = (to == CHANNEL_STATE_CLOSING ||
                  to == CHANNEL_STATE_ERROR ||
                  to == CHANNEL_STATE_OPEN);
      break;
    case CHANNEL_STATE_OPENING:
      is_valid = (to == CHANNEL_STATE_CLOSING ||
                  to == CHANNEL_STATE_ERROR ||
                  to == CHANNEL_STATE_OPEN);
      break;
    case CHANNEL_STATE_OPEN:
      is_valid = (to == CHANNEL_STATE_CLOSING ||
                  to == CHANNEL_STATE_ERROR ||
                  to == CHANNEL_STATE_MAINT);
      break;
    case CHANNEL_STATE_LAST:
    default:
      is_valid = 0;
  }

  return is_valid;
}

/**
 * Indicate whether a channel listener state transition is valid.
 *
 * This function takes two channel listener states and indicates whether a
 * transition between them is permitted (see the state definitions and
 * transition table in or.h at the channel_listener_state_t typedef).
 */
int
channel_listener_state_can_transition(channel_listener_state_t from,
                                      channel_listener_state_t to)
{
  int is_valid;

  switch (from) {
    case CHANNEL_LISTENER_STATE_CLOSED:
      is_valid = (to == CHANNEL_LISTENER_STATE_LISTENING);
      break;
    case CHANNEL_LISTENER_STATE_CLOSING:
      is_valid = (to == CHANNEL_LISTENER_STATE_CLOSED ||
                  to == CHANNEL_LISTENER_STATE_ERROR);
      break;
    case CHANNEL_LISTENER_STATE_ERROR:
      is_valid = 0;
      break;
    case CHANNEL_LISTENER_STATE_LISTENING:
      is_valid = (to == CHANNEL_LISTENER_STATE_CLOSING ||
                  to == CHANNEL_LISTENER_STATE_ERROR);
      break;
    case CHANNEL_LISTENER_STATE_LAST:
    default:
      is_valid = 0;
  }

  return is_valid;
}

/**
 * Return a human-readable description for a channel state.
 */
const char *
channel_state_to_string(channel_state_t state)
{
  const char *descr;

  switch (state) {
    case CHANNEL_STATE_CLOSED:
      descr = "closed";
      break;
    case CHANNEL_STATE_CLOSING:
      descr = "closing";
      break;
    case CHANNEL_STATE_ERROR:
      descr = "channel error";
      break;
    case CHANNEL_STATE_MAINT:
      descr = "temporarily suspended for maintenance";
      break;
    case CHANNEL_STATE_OPENING:
      descr = "opening";
      break;
    case CHANNEL_STATE_OPEN:
      descr = "open";
      break;
    case CHANNEL_STATE_LAST:
    default:
      descr = "unknown or invalid channel state";
  }

  return descr;
}

/**
 * Return a human-readable description for a channel listener state.
 */
const char *
channel_listener_state_to_string(channel_listener_state_t state)
{
  const char *descr;

  switch (state) {
    case CHANNEL_LISTENER_STATE_CLOSED:
      descr = "closed";
      break;
    case CHANNEL_LISTENER_STATE_CLOSING:
      descr = "closing";
      break;
    case CHANNEL_LISTENER_STATE_ERROR:
      descr = "channel listener error";
      break;
    case CHANNEL_LISTENER_STATE_LISTENING:
      descr = "listening";
      break;
    case CHANNEL_LISTENER_STATE_LAST:
    default:
      descr = "unknown or invalid channel listener state";
  }

  return descr;
}

/***************************************
 * Channel registration/unregistration *
 ***************************************/

/**
 * Register a channel.
 *
 * This function registers a newly created channel in the global lists/maps
 * of active channels.
 */
void
channel_register(channel_t *chan)
{
  tor_assert(chan);
  tor_assert(chan->global_identifier);

  /* No-op if already registered */
  if (chan->registered) return;

  log_debug(LD_CHANNEL,
            "Registering channel %p (ID %"PRIu64 ") "
            "in state %s (%d) with digest %s",
            chan, (chan->global_identifier),
            channel_state_to_string(chan->state), chan->state,
            hex_str(chan->identity_digest, DIGEST_LEN));

  /* Make sure we have all_channels, then add it */
  if (!all_channels) all_channels = smartlist_new();
  smartlist_add(all_channels, chan);
  channel_t *oldval = HT_REPLACE(channel_gid_map, &channel_gid_map, chan);
  tor_assert(! oldval);

  /* Is it finished? */
  if (CHANNEL_FINISHED(chan)) {
    /* Put it in the finished list, creating it if necessary */
    if (!finished_channels) finished_channels = smartlist_new();
    smartlist_add(finished_channels, chan);
    mainloop_schedule_postloop_cleanup();
  } else {
    /* Put it in the active list, creating it if necessary */
    if (!active_channels) active_channels = smartlist_new();
    smartlist_add(active_channels, chan);

    if (!CHANNEL_IS_CLOSING(chan)) {
      /* It should have a digest set */
      if (!tor_digest_is_zero(chan->identity_digest)) {
        /* Yeah, we're good, add it to the map */
        channel_add_to_digest_map(chan);
      } else {
        log_info(LD_CHANNEL,
                "Channel %p (global ID %"PRIu64 ") "
                "in state %s (%d) registered with no identity digest",
                chan, (chan->global_identifier),
                channel_state_to_string(chan->state), chan->state);
      }
    }
  }

  /* Mark it as registered */
  chan->registered = 1;
}

/**
 * Unregister a channel.
 *
 * This function removes a channel from the global lists and maps and is used
 * when freeing a closed/errored channel.
 */
void
channel_unregister(channel_t *chan)
{
  tor_assert(chan);

  /* No-op if not registered */
  if (!(chan->registered)) return;

  /* Is it finished? */
  if (CHANNEL_FINISHED(chan)) {
    /* Get it out of the finished list */
    if (finished_channels) smartlist_remove(finished_channels, chan);
  } else {
    /* Get it out of the active list */
    if (active_channels) smartlist_remove(active_channels, chan);
  }

  /* Get it out of all_channels */
  if (all_channels) smartlist_remove(all_channels, chan);
  channel_t *oldval = HT_REMOVE(channel_gid_map, &channel_gid_map, chan);
  tor_assert(oldval == NULL || oldval == chan);

  /* Mark it as unregistered */
  chan->registered = 0;

  /* Should it be in the digest map? */
  if (!tor_digest_is_zero(chan->identity_digest) &&
      !(CHANNEL_CONDEMNED(chan))) {
    /* Remove it */
    channel_remove_from_digest_map(chan);
  }
}

/**
 * Register a channel listener.
 *
 * This function registers a newly created channel listener in the global
 * lists/maps of active channel listeners.
 */
void
channel_listener_register(channel_listener_t *chan_l)
{
  tor_assert(chan_l);

  /* No-op if already registered */
  if (chan_l->registered) return;

  log_debug(LD_CHANNEL,
            "Registering channel listener %p (ID %"PRIu64 ") "
            "in state %s (%d)",
            chan_l, (chan_l->global_identifier),
            channel_listener_state_to_string(chan_l->state),
            chan_l->state);

  /* Make sure we have all_listeners, then add it */
  if (!all_listeners) all_listeners = smartlist_new();
  smartlist_add(all_listeners, chan_l);

  /* Is it finished? */
  if (chan_l->state == CHANNEL_LISTENER_STATE_CLOSED ||
      chan_l->state == CHANNEL_LISTENER_STATE_ERROR) {
    /* Put it in the finished list, creating it if necessary */
    if (!finished_listeners) finished_listeners = smartlist_new();
    smartlist_add(finished_listeners, chan_l);
  } else {
    /* Put it in the active list, creating it if necessary */
    if (!active_listeners) active_listeners = smartlist_new();
    smartlist_add(active_listeners, chan_l);
  }

  /* Mark it as registered */
  chan_l->registered = 1;
}

/**
 * Unregister a channel listener.
 *
 * This function removes a channel listener from the global lists and maps
 * and is used when freeing a closed/errored channel listener.
 */
void
channel_listener_unregister(channel_listener_t *chan_l)
{
  tor_assert(chan_l);

  /* No-op if not registered */
  if (!(chan_l->registered)) return;

  /* Is it finished? */
  if (chan_l->state == CHANNEL_LISTENER_STATE_CLOSED ||
      chan_l->state == CHANNEL_LISTENER_STATE_ERROR) {
    /* Get it out of the finished list */
    if (finished_listeners) smartlist_remove(finished_listeners, chan_l);
  } else {
    /* Get it out of the active list */
    if (active_listeners) smartlist_remove(active_listeners, chan_l);
  }

  /* Get it out of all_listeners */
 if (all_listeners) smartlist_remove(all_listeners, chan_l);

  /* Mark it as unregistered */
  chan_l->registered = 0;
}

/*********************************
 * Channel digest map maintenance
 *********************************/

/**
 * Add a channel to the digest map.
 *
 * This function adds a channel to the digest map and inserts it into the
 * correct linked list if channels with that remote endpoint identity digest
 * already exist.
 */
STATIC void
channel_add_to_digest_map(channel_t *chan)
{
  channel_idmap_entry_t *ent, search;

  tor_assert(chan);

  /* Assert that the state makes sense */
  tor_assert(!CHANNEL_CONDEMNED(chan));

  /* Assert that there is a digest */
  tor_assert(!tor_digest_is_zero(chan->identity_digest));

  memcpy(search.digest, chan->identity_digest, DIGEST_LEN);
  ent = HT_FIND(channel_idmap, &channel_identity_map, &search);
  if (! ent) {
    ent = tor_malloc(sizeof(channel_idmap_entry_t));
    memcpy(ent->digest, chan->identity_digest, DIGEST_LEN);
    TOR_LIST_INIT(&ent->channel_list);
    HT_INSERT(channel_idmap, &channel_identity_map, ent);
  }
  TOR_LIST_INSERT_HEAD(&ent->channel_list, chan, next_with_same_id);

  log_debug(LD_CHANNEL,
            "Added channel %p (global ID %"PRIu64 ") "
            "to identity map in state %s (%d) with digest %s",
            chan, (chan->global_identifier),
            channel_state_to_string(chan->state), chan->state,
            hex_str(chan->identity_digest, DIGEST_LEN));
}

/**
 * Remove a channel from the digest map.
 *
 * This function removes a channel from the digest map and the linked list of
 * channels for that digest if more than one exists.
 */
static void
channel_remove_from_digest_map(channel_t *chan)
{
  channel_idmap_entry_t *ent, search;

  tor_assert(chan);

  /* Assert that there is a digest */
  tor_assert(!tor_digest_is_zero(chan->identity_digest));

  /* Pull it out of its list, wherever that list is */
  TOR_LIST_REMOVE(chan, next_with_same_id);

  memcpy(search.digest, chan->identity_digest, DIGEST_LEN);
  ent = HT_FIND(channel_idmap, &channel_identity_map, &search);

  /* Look for it in the map */
  if (ent) {
    /* Okay, it's here */

    if (TOR_LIST_EMPTY(&ent->channel_list)) {
      HT_REMOVE(channel_idmap, &channel_identity_map, ent);
      tor_free(ent);
    }

    log_debug(LD_CHANNEL,
              "Removed channel %p (global ID %"PRIu64 ") from "
              "identity map in state %s (%d) with digest %s",
              chan, (chan->global_identifier),
              channel_state_to_string(chan->state), chan->state,
              hex_str(chan->identity_digest, DIGEST_LEN));
  } else {
    /* Shouldn't happen */
    log_warn(LD_BUG,
             "Trying to remove channel %p (global ID %"PRIu64 ") with "
             "digest %s from identity map, but couldn't find any with "
             "that digest",
             chan, (chan->global_identifier),
             hex_str(chan->identity_digest, DIGEST_LEN));
  }
}

/****************************
 * Channel lookup functions *
 ***************************/

/**
 * Find channel by global ID.
 *
 * This function searches for a channel by the global_identifier assigned
 * at initialization time.  This identifier is unique for the lifetime of the
 * Tor process.
 */
channel_t *
channel_find_by_global_id(uint64_t global_identifier)
{
  channel_t lookup;
  channel_t *rv = NULL;

  lookup.global_identifier = global_identifier;
  rv = HT_FIND(channel_gid_map, &channel_gid_map, &lookup);
  if (rv) {
    tor_assert(rv->global_identifier == global_identifier);
  }

  return rv;
}

/** Return true iff <b>chan</b> matches <b>rsa_id_digest</b> and <b>ed_id</b>.
 * as its identity keys.  If either is NULL, do not check for a match. */
static int
channel_remote_identity_matches(const channel_t *chan,
                                const char *rsa_id_digest,
                                const ed25519_public_key_t *ed_id)
{
  if (BUG(!chan))
    return 0;
  if (rsa_id_digest) {
    if (tor_memneq(rsa_id_digest, chan->identity_digest, DIGEST_LEN))
      return 0;
  }
  if (ed_id) {
    if (tor_memneq(ed_id->pubkey, chan->ed25519_identity.pubkey,
                   ED25519_PUBKEY_LEN))
      return 0;
  }
  return 1;
}

/**
 * Find channel by RSA/Ed25519 identity of of the remote endpoint.
 *
 * This function looks up a channel by the digest of its remote endpoint's RSA
 * identity key.  If <b>ed_id</b> is provided and nonzero, only a channel
 * matching the <b>ed_id</b> will be returned.
 *
 * It's possible that more than one channel to a given endpoint exists.  Use
 * channel_next_with_rsa_identity() to walk the list of channels; make sure
 * to test for Ed25519 identity match too (as appropriate)
 */
channel_t *
channel_find_by_remote_identity(const char *rsa_id_digest,
                                const ed25519_public_key_t *ed_id)
{
  channel_t *rv = NULL;
  channel_idmap_entry_t *ent, search;

  tor_assert(rsa_id_digest); /* For now, we require that every channel have
                              * an RSA identity, and that every lookup
                              * contain an RSA identity */
  if (ed_id && ed25519_public_key_is_zero(ed_id)) {
    /* Treat zero as meaning "We don't care about the presence or absence of
     * an Ed key", not "There must be no Ed key". */
    ed_id = NULL;
  }

  memcpy(search.digest, rsa_id_digest, DIGEST_LEN);
  ent = HT_FIND(channel_idmap, &channel_identity_map, &search);
  if (ent) {
    rv = TOR_LIST_FIRST(&ent->channel_list);
  }
  while (rv && ! channel_remote_identity_matches(rv, rsa_id_digest, ed_id)) {
    rv = channel_next_with_rsa_identity(rv);
  }

  return rv;
}

/**
 * Get next channel with digest.
 *
 * This function takes a channel and finds the next channel in the list
 * with the same digest.
 */
channel_t *
channel_next_with_rsa_identity(channel_t *chan)
{
  tor_assert(chan);

  return TOR_LIST_NEXT(chan, next_with_same_id);
}

/**
 * Relays run this once an hour to look over our list of channels to other
 * relays. It prints out some statistics if there are multiple connections
 * to many relays.
 *
 * This function is similar to connection_or_set_bad_connections(),
 * and probably could be adapted to replace it, if it was modified to actually
 * take action on any of these connections.
 */
void
channel_check_for_duplicates(void)
{
  channel_idmap_entry_t **iter;
  channel_t *chan;
  int total_dirauth_connections = 0, total_dirauths = 0;
  int total_relay_connections = 0, total_relays = 0, total_canonical = 0;
  int total_half_canonical = 0;
  int total_gt_one_connection = 0, total_gt_two_connections = 0;
  int total_gt_four_connections = 0;

  HT_FOREACH(iter, channel_idmap, &channel_identity_map) {
    int connections_to_relay = 0;
    const char *id_digest = (char *) (*iter)->digest;

    /* Only consider relay connections */
    if (!connection_or_digest_is_known_relay(id_digest))
      continue;

    total_relays++;

    const bool is_dirauth = router_digest_is_trusted_dir(id_digest);
    if (is_dirauth)
      total_dirauths++;

    for (chan = TOR_LIST_FIRST(&(*iter)->channel_list); chan;
        chan = channel_next_with_rsa_identity(chan)) {

      if (CHANNEL_CONDEMNED(chan) || !CHANNEL_IS_OPEN(chan))
        continue;

      connections_to_relay++;
      total_relay_connections++;
      if (is_dirauth)
        total_dirauth_connections++;

      if (chan->is_canonical(chan)) total_canonical++;

      if (!chan->is_canonical_to_peer && chan->is_canonical(chan)) {
        total_half_canonical++;
      }
    }

    if (connections_to_relay > 1) total_gt_one_connection++;
    if (connections_to_relay > 2) total_gt_two_connections++;
    if (connections_to_relay > 4) total_gt_four_connections++;
  }

  /* Don't bother warning about excessive connections unless we have
   * at least this many connections, total.
   */
#define MIN_RELAY_CONNECTIONS_TO_WARN 25
  /* If the average number of connections for a regular relay is more than
   * this, that's too high.
   */
#define MAX_AVG_RELAY_CONNECTIONS 1.5
  /* If the average number of connections for a dirauth is more than
   * this, that's too high.
   */
#define MAX_AVG_DIRAUTH_CONNECTIONS 4

  /* How many connections total would be okay, given the number of
   * relays and dirauths that we have connections to? */
  const int max_tolerable_connections = (int)(
    (total_relays-total_dirauths) * MAX_AVG_RELAY_CONNECTIONS +
    total_dirauths * MAX_AVG_DIRAUTH_CONNECTIONS);

  /* If we average 1.5 or more connections per relay, something is wrong */
  if (total_relays > MIN_RELAY_CONNECTIONS_TO_WARN &&
      total_relay_connections > max_tolerable_connections) {
    log_notice(LD_OR,
        "Your relay has a very large number of connections to other relays. "
        "Is your outbound address the same as your relay address? "
        "Found %d connections to %d relays. Found %d current canonical "
        "connections, in %d of which we were a non-canonical peer. "
        "%d relays had more than 1 connection, %d had more than 2, and "
        "%d had more than 4 connections.",
        total_relay_connections, total_relays, total_canonical,
        total_half_canonical, total_gt_one_connection,
        total_gt_two_connections, total_gt_four_connections);
  } else {
    log_info(LD_OR, "Performed connection pruning. "
        "Found %d connections to %d relays. Found %d current canonical "
        "connections, in %d of which we were a non-canonical peer. "
        "%d relays had more than 1 connection, %d had more than 2, and "
        "%d had more than 4 connections.",
        total_relay_connections, total_relays, total_canonical,
        total_half_canonical, total_gt_one_connection,
        total_gt_two_connections, total_gt_four_connections);
  }
}

/**
 * Initialize a channel.
 *
 * This function should be called by subclasses to set up some per-channel
 * variables.  I.e., this is the superclass constructor.  Before this, the
 * channel should be allocated with tor_malloc_zero().
 */
void
channel_init(channel_t *chan)
{
  tor_assert(chan);

  /* Assign an ID and bump the counter */
  chan->global_identifier = ++n_channels_allocated;

  /* Init timestamp */
  chan->timestamp_last_had_circuits = time(NULL);

  /* Warn about exhausted circuit IDs no more than hourly. */
  chan->last_warned_circ_ids_exhausted.rate = 3600;

  /* Initialize list entries. */
  memset(&chan->next_with_same_id, 0, sizeof(chan->next_with_same_id));

  /* Timestamp it */
  channel_timestamp_created(chan);

  /* It hasn't been open yet. */
  chan->has_been_open = 0;

  /* Scheduler state is idle */
  chan->scheduler_state = SCHED_CHAN_IDLE;

  /* Channel is not in the scheduler heap. */
  chan->sched_heap_idx = -1;
}

/**
 * Initialize a channel listener.
 *
 * This function should be called by subclasses to set up some per-channel
 * variables.  I.e., this is the superclass constructor.  Before this, the
 * channel listener should be allocated with tor_malloc_zero().
 */
void
channel_init_listener(channel_listener_t *chan_l)
{
  tor_assert(chan_l);

  /* Assign an ID and bump the counter */
  chan_l->global_identifier = ++n_channels_allocated;

  /* Timestamp it */
  channel_listener_timestamp_created(chan_l);
}

/**
 * Free a channel; nothing outside of channel.c and subclasses should call
 * this - it frees channels after they have closed and been unregistered.
 */
void
channel_free_(channel_t *chan)
{
  if (!chan) return;

  /* It must be closed or errored */
  tor_assert(CHANNEL_FINISHED(chan));

  /* It must be deregistered */
  tor_assert(!(chan->registered));

  log_debug(LD_CHANNEL,
            "Freeing channel %"PRIu64 " at %p",
            (chan->global_identifier), chan);

  /* Get this one out of the scheduler */
  scheduler_release_channel(chan);

  /*
   * Get rid of cmux policy before we do anything, so cmux policies don't
   * see channels in weird half-freed states.
   */
  if (chan->cmux) {
    circuitmux_set_policy(chan->cmux, NULL);
  }

  /* Remove all timers and associated handle entries now */
  timer_free(chan->padding_timer);
  channel_handle_free(chan->timer_handle);
  channel_handles_clear(chan);

  /* Call a free method if there is one */
  if (chan->free_fn) chan->free_fn(chan);

  channel_clear_remote_end(chan);

  /* Get rid of cmux */
  if (chan->cmux) {
    circuitmux_detach_all_circuits(chan->cmux, NULL);
    circuitmux_mark_destroyed_circids_usable(chan->cmux, chan);
    circuitmux_free(chan->cmux);
    chan->cmux = NULL;
  }

  tor_free(chan);
}

/**
 * Free a channel listener; nothing outside of channel.c and subclasses
 * should call this - it frees channel listeners after they have closed and
 * been unregistered.
 */
void
channel_listener_free_(channel_listener_t *chan_l)
{
  if (!chan_l) return;

  log_debug(LD_CHANNEL,
            "Freeing channel_listener_t %"PRIu64 " at %p",
            (chan_l->global_identifier),
            chan_l);

  /* It must be closed or errored */
  tor_assert(chan_l->state == CHANNEL_LISTENER_STATE_CLOSED ||
             chan_l->state == CHANNEL_LISTENER_STATE_ERROR);
  /* It must be deregistered */
  tor_assert(!(chan_l->registered));

  /* Call a free method if there is one */
  if (chan_l->free_fn) chan_l->free_fn(chan_l);

  tor_free(chan_l);
}

/**
 * Free a channel and skip the state/registration asserts; this internal-
 * use-only function should be called only from channel_free_all() when
 * shutting down the Tor process.
 */
static void
channel_force_xfree(channel_t *chan)
{
  tor_assert(chan);

  log_debug(LD_CHANNEL,
            "Force-freeing channel %"PRIu64 " at %p",
            (chan->global_identifier), chan);

  /* Get this one out of the scheduler */
  scheduler_release_channel(chan);

  /*
   * Get rid of cmux policy before we do anything, so cmux policies don't
   * see channels in weird half-freed states.
   */
  if (chan->cmux) {
    circuitmux_set_policy(chan->cmux, NULL);
  }

  /* Remove all timers and associated handle entries now */
  timer_free(chan->padding_timer);
  channel_handle_free(chan->timer_handle);
  channel_handles_clear(chan);

  /* Call a free method if there is one */
  if (chan->free_fn) chan->free_fn(chan);

  channel_clear_remote_end(chan);

  /* Get rid of cmux */
  if (chan->cmux) {
    circuitmux_free(chan->cmux);
    chan->cmux = NULL;
  }

  tor_free(chan);
}

/**
 * Free a channel listener and skip the state/registration asserts; this
 * internal-use-only function should be called only from channel_free_all()
 * when shutting down the Tor process.
 */
static void
channel_listener_force_xfree(channel_listener_t *chan_l)
{
  tor_assert(chan_l);

  log_debug(LD_CHANNEL,
            "Force-freeing channel_listener_t %"PRIu64 " at %p",
            (chan_l->global_identifier),
            chan_l);

  /* Call a free method if there is one */
  if (chan_l->free_fn) chan_l->free_fn(chan_l);

  /*
   * The incoming list just gets emptied and freed; we request close on
   * any channels we find there, but since we got called while shutting
   * down they will get deregistered and freed elsewhere anyway.
   */
  if (chan_l->incoming_list) {
    SMARTLIST_FOREACH_BEGIN(chan_l->incoming_list,
                            channel_t *, qchan) {
      channel_mark_for_close(qchan);
    } SMARTLIST_FOREACH_END(qchan);

    smartlist_free(chan_l->incoming_list);
    chan_l->incoming_list = NULL;
  }

  tor_free(chan_l);
}

/**
 * Set the listener for a channel listener.
 *
 * This function sets the handler for new incoming channels on a channel
 * listener.
 */
void
channel_listener_set_listener_fn(channel_listener_t *chan_l,
                                channel_listener_fn_ptr listener)
{
  tor_assert(chan_l);
  tor_assert(chan_l->state == CHANNEL_LISTENER_STATE_LISTENING);

  log_debug(LD_CHANNEL,
           "Setting listener callback for channel listener %p "
           "(global ID %"PRIu64 ") to %p",
           chan_l, (chan_l->global_identifier),
           listener);

  chan_l->listener = listener;
  if (chan_l->listener) channel_listener_process_incoming(chan_l);
}

/**
 * Return the fixed-length cell handler for a channel.
 *
 * This function gets the handler for incoming fixed-length cells installed
 * on a channel.
 */
channel_cell_handler_fn_ptr
channel_get_cell_handler(channel_t *chan)
{
  tor_assert(chan);

  if (CHANNEL_CAN_HANDLE_CELLS(chan))
    return chan->cell_handler;

  return NULL;
}

/**
 * Set both cell handlers for a channel.
 *
 * This function sets both the fixed-length and variable length cell handlers
 * for a channel.
 */
void
channel_set_cell_handlers(channel_t *chan,
                          channel_cell_handler_fn_ptr cell_handler)
{
  tor_assert(chan);
  tor_assert(CHANNEL_CAN_HANDLE_CELLS(chan));

  log_debug(LD_CHANNEL,
           "Setting cell_handler callback for channel %p to %p",
           chan, cell_handler);

  /* Change them */
  chan->cell_handler = cell_handler;
}

/*
 * On closing channels
 *
 * There are three functions that close channels, for use in
 * different circumstances:
 *
 *  - Use channel_mark_for_close() for most cases
 *  - Use channel_close_from_lower_layer() if you are connection_or.c
 *    and the other end closes the underlying connection.
 *  - Use channel_close_for_error() if you are connection_or.c and
 *    some sort of error has occurred.
 */

/**
 * Mark a channel for closure.
 *
 * This function tries to close a channel_t; it will go into the CLOSING
 * state, and eventually the lower layer should put it into the CLOSED or
 * ERROR state.  Then, channel_run_cleanup() will eventually free it.
 */
void
channel_mark_for_close(channel_t *chan)
{
  tor_assert(chan != NULL);
  tor_assert(chan->close != NULL);

  /* If it's already in CLOSING, CLOSED or ERROR, this is a no-op */
  if (CHANNEL_CONDEMNED(chan))
    return;

  log_debug(LD_CHANNEL,
            "Closing channel %p (global ID %"PRIu64 ") "
            "by request",
            chan, (chan->global_identifier));

  /* Note closing by request from above */
  chan->reason_for_closing = CHANNEL_CLOSE_REQUESTED;

  /* Change state to CLOSING */
  channel_change_state(chan, CHANNEL_STATE_CLOSING);

  /* Tell the lower layer */
  chan->close(chan);

  /*
   * It's up to the lower layer to change state to CLOSED or ERROR when we're
   * ready; we'll try to free channels that are in the finished list from
   * channel_run_cleanup().  The lower layer should do this by calling
   * channel_closed().
   */
}

/**
 * Mark a channel listener for closure.
 *
 * This function tries to close a channel_listener_t; it will go into the
 * CLOSING state, and eventually the lower layer should put it into the CLOSED
 * or ERROR state.  Then, channel_run_cleanup() will eventually free it.
 */
void
channel_listener_mark_for_close(channel_listener_t *chan_l)
{
  tor_assert(chan_l != NULL);
  tor_assert(chan_l->close != NULL);

  /* If it's already in CLOSING, CLOSED or ERROR, this is a no-op */
  if (chan_l->state == CHANNEL_LISTENER_STATE_CLOSING ||
      chan_l->state == CHANNEL_LISTENER_STATE_CLOSED ||
      chan_l->state == CHANNEL_LISTENER_STATE_ERROR) return;

  log_debug(LD_CHANNEL,
            "Closing channel listener %p (global ID %"PRIu64 ") "
            "by request",
            chan_l, (chan_l->global_identifier));

  /* Note closing by request from above */
  chan_l->reason_for_closing = CHANNEL_LISTENER_CLOSE_REQUESTED;

  /* Change state to CLOSING */
  channel_listener_change_state(chan_l, CHANNEL_LISTENER_STATE_CLOSING);

  /* Tell the lower layer */
  chan_l->close(chan_l);

  /*
   * It's up to the lower layer to change state to CLOSED or ERROR when we're
   * ready; we'll try to free channels that are in the finished list from
   * channel_run_cleanup().  The lower layer should do this by calling
   * channel_listener_closed().
   */
}

/**
 * Close a channel from the lower layer.
 *
 * Notify the channel code that the channel is being closed due to a non-error
 * condition in the lower layer.  This does not call the close() method, since
 * the lower layer already knows.
 */
void
channel_close_from_lower_layer(channel_t *chan)
{
  tor_assert(chan != NULL);

  /* If it's already in CLOSING, CLOSED or ERROR, this is a no-op */
  if (CHANNEL_CONDEMNED(chan))
    return;

  log_debug(LD_CHANNEL,
            "Closing channel %p (global ID %"PRIu64 ") "
            "due to lower-layer event",
            chan, (chan->global_identifier));

  /* Note closing by event from below */
  chan->reason_for_closing = CHANNEL_CLOSE_FROM_BELOW;

  /* Change state to CLOSING */
  channel_change_state(chan, CHANNEL_STATE_CLOSING);
}

/**
 * Notify that the channel is being closed due to an error condition.
 *
 * This function is called by the lower layer implementing the transport
 * when a channel must be closed due to an error condition.  This does not
 * call the channel's close method, since the lower layer already knows.
 */
void
channel_close_for_error(channel_t *chan)
{
  tor_assert(chan != NULL);

  /* If it's already in CLOSING, CLOSED or ERROR, this is a no-op */
  if (CHANNEL_CONDEMNED(chan))
    return;

  log_debug(LD_CHANNEL,
            "Closing channel %p due to lower-layer error",
            chan);

  /* Note closing by event from below */
  chan->reason_for_closing = CHANNEL_CLOSE_FOR_ERROR;

  /* Change state to CLOSING */
  channel_change_state(chan, CHANNEL_STATE_CLOSING);
}

/**
 * Notify that the lower layer is finished closing the channel.
 *
 * This function should be called by the lower layer when a channel
 * is finished closing and it should be regarded as inactive and
 * freed by the channel code.
 */
void
channel_closed(channel_t *chan)
{
  tor_assert(chan);
  tor_assert(CHANNEL_CONDEMNED(chan));

  /* No-op if already inactive */
  if (CHANNEL_FINISHED(chan))
    return;

  /* Inform any pending (not attached) circs that they should
   * give up. */
  if (! chan->has_been_open)
    circuit_n_chan_done(chan, 0, 0);

  /* Now close all the attached circuits on it. */
  circuit_unlink_all_from_channel(chan, END_CIRC_REASON_CHANNEL_CLOSED);

  if (chan->reason_for_closing != CHANNEL_CLOSE_FOR_ERROR) {
    channel_change_state(chan, CHANNEL_STATE_CLOSED);
  } else {
    channel_change_state(chan, CHANNEL_STATE_ERROR);
  }
}

/**
 * Clear the identity_digest of a channel.
 *
 * This function clears the identity digest of the remote endpoint for a
 * channel; this is intended for use by the lower layer.
 */
void
channel_clear_identity_digest(channel_t *chan)
{
  int state_not_in_map;

  tor_assert(chan);

  log_debug(LD_CHANNEL,
            "Clearing remote endpoint digest on channel %p with "
            "global ID %"PRIu64,
            chan, (chan->global_identifier));

  state_not_in_map = CHANNEL_CONDEMNED(chan);

  if (!state_not_in_map && chan->registered &&
      !tor_digest_is_zero(chan->identity_digest))
    /* if it's registered get it out of the digest map */
    channel_remove_from_digest_map(chan);

  memset(chan->identity_digest, 0,
         sizeof(chan->identity_digest));
}

/**
 * Set the identity_digest of a channel.
 *
 * This function sets the identity digest of the remote endpoint for a
 * channel; this is intended for use by the lower layer.
 */
void
channel_set_identity_digest(channel_t *chan,
                            const char *identity_digest,
                            const ed25519_public_key_t *ed_identity)
{
  int was_in_digest_map, should_be_in_digest_map, state_not_in_map;

  tor_assert(chan);

  log_debug(LD_CHANNEL,
            "Setting remote endpoint digest on channel %p with "
            "global ID %"PRIu64 " to digest %s",
            chan, (chan->global_identifier),
            identity_digest ?
              hex_str(identity_digest, DIGEST_LEN) : "(null)");

  state_not_in_map = CHANNEL_CONDEMNED(chan);

  was_in_digest_map =
    !state_not_in_map &&
    chan->registered &&
    !tor_digest_is_zero(chan->identity_digest);
  should_be_in_digest_map =
    !state_not_in_map &&
    chan->registered &&
    (identity_digest &&
     !tor_digest_is_zero(identity_digest));

  if (was_in_digest_map)
    /* We should always remove it; we'll add it back if we're writing
     * in a new digest.
     */
    channel_remove_from_digest_map(chan);

  if (identity_digest) {
    memcpy(chan->identity_digest,
           identity_digest,
           sizeof(chan->identity_digest));
  } else {
    memset(chan->identity_digest, 0,
           sizeof(chan->identity_digest));
  }
  if (ed_identity) {
    memcpy(&chan->ed25519_identity, ed_identity, sizeof(*ed_identity));
  } else {
    memset(&chan->ed25519_identity, 0, sizeof(*ed_identity));
  }

  /* Put it in the digest map if we should */
  if (should_be_in_digest_map)
    channel_add_to_digest_map(chan);
}

/**
 * Clear the remote end metadata (identity_digest) of a channel.
 *
 * This function clears all the remote end info from a channel; this is
 * intended for use by the lower layer.
 */
void
channel_clear_remote_end(channel_t *chan)
{
  int state_not_in_map;

  tor_assert(chan);

  log_debug(LD_CHANNEL,
            "Clearing remote endpoint identity on channel %p with "
            "global ID %"PRIu64,
            chan, (chan->global_identifier));

  state_not_in_map = CHANNEL_CONDEMNED(chan);

  if (!state_not_in_map && chan->registered &&
      !tor_digest_is_zero(chan->identity_digest))
    /* if it's registered get it out of the digest map */
    channel_remove_from_digest_map(chan);

  memset(chan->identity_digest, 0,
         sizeof(chan->identity_digest));
}

/**
 * Write to a channel the given packed cell.
 *
 * Two possible errors can happen. Either the channel is not opened or the
 * lower layer (specialized channel) failed to write it. In both cases, it is
 * the caller responsibility to free the cell.
 */
static int
write_packed_cell(channel_t *chan, packed_cell_t *cell)
{
  int ret = -1;
  size_t cell_bytes;
  uint8_t command = packed_cell_get_command(cell, chan->wide_circ_ids);

  tor_assert(chan);
  tor_assert(cell);

  /* Assert that the state makes sense for a cell write */
  tor_assert(CHANNEL_CAN_HANDLE_CELLS(chan));

  {
    circid_t circ_id;
    if (packed_cell_is_destroy(chan, cell, &circ_id)) {
      channel_note_destroy_not_pending(chan, circ_id);
    }
  }

  /* For statistical purposes, figure out how big this cell is */
  cell_bytes = get_cell_network_size(chan->wide_circ_ids);

  /* Can we send it right out?  If so, try */
  if (!CHANNEL_IS_OPEN(chan)) {
    goto done;
  }

  /* Write the cell on the connection's outbuf. */
  if (chan->write_packed_cell(chan, cell) < 0) {
    goto done;
  }
  /* Timestamp for transmission */
  channel_timestamp_xmit(chan);
  /* Update the counter */
  ++(chan->n_cells_xmitted);
  chan->n_bytes_xmitted += cell_bytes;
  /* Successfully sent the cell. */
  ret = 0;

  /* Update padding statistics for the packed codepath.. */
  rep_hist_padding_count_write(PADDING_TYPE_TOTAL);
  if (command == CELL_PADDING)
    rep_hist_padding_count_write(PADDING_TYPE_CELL);
  if (chan->padding_enabled) {
    rep_hist_padding_count_write(PADDING_TYPE_ENABLED_TOTAL);
    if (command == CELL_PADDING)
      rep_hist_padding_count_write(PADDING_TYPE_ENABLED_CELL);
  }

 done:
  return ret;
}

/**
 * Write a packed cell to a channel.
 *
 * Write a packed cell to a channel using the write_cell() method.  This is
 * called by the transport-independent code to deliver a packed cell to a
 * channel for transmission.
 *
 * Return 0 on success else a negative value. In both cases, the caller should
 * not access the cell anymore, it is freed both on success and error.
 */
int
channel_write_packed_cell(channel_t *chan, packed_cell_t *cell)
{
  int ret = -1;

  tor_assert(chan);
  tor_assert(cell);

  if (CHANNEL_IS_CLOSING(chan)) {
    log_debug(LD_CHANNEL, "Discarding %p on closing channel %p with "
              "global ID %"PRIu64, cell, chan,
              (chan->global_identifier));
    goto end;
  }
  log_debug(LD_CHANNEL,
            "Writing %p to channel %p with global ID "
            "%"PRIu64, cell, chan, (chan->global_identifier));

  ret = write_packed_cell(chan, cell);

 end:
  /* Whatever happens, we free the cell. Either an error occurred or the cell
   * was put on the connection outbuf, both cases we have ownership of the
   * cell and we free it. */
  packed_cell_free(cell);
  return ret;
}

/**
 * Change channel state.
 *
 * This internal and subclass use only function is used to change channel
 * state, performing all transition validity checks and whatever actions
 * are appropriate to the state transition in question.
 */
static void
channel_change_state_(channel_t *chan, channel_state_t to_state)
{
  channel_state_t from_state;
  unsigned char was_active, is_active;
  unsigned char was_in_id_map, is_in_id_map;

  tor_assert(chan);
  from_state = chan->state;

  tor_assert(channel_state_is_valid(from_state));
  tor_assert(channel_state_is_valid(to_state));
  tor_assert(channel_state_can_transition(chan->state, to_state));

  /* Check for no-op transitions */
  if (from_state == to_state) {
    log_debug(LD_CHANNEL,
              "Got no-op transition from \"%s\" to itself on channel %p"
              "(global ID %"PRIu64 ")",
              channel_state_to_string(to_state),
              chan, (chan->global_identifier));
    return;
  }

  /* If we're going to a closing or closed state, we must have a reason set */
  if (to_state == CHANNEL_STATE_CLOSING ||
      to_state == CHANNEL_STATE_CLOSED ||
      to_state == CHANNEL_STATE_ERROR) {
    tor_assert(chan->reason_for_closing != CHANNEL_NOT_CLOSING);
  }

  log_debug(LD_CHANNEL,
            "Changing state of channel %p (global ID %"PRIu64
            ") from \"%s\" to \"%s\"",
            chan,
            (chan->global_identifier),
            channel_state_to_string(chan->state),
            channel_state_to_string(to_state));

  chan->state = to_state;

  /* Need to add to the right lists if the channel is registered */
  if (chan->registered) {
    was_active = !(from_state == CHANNEL_STATE_CLOSED ||
                   from_state == CHANNEL_STATE_ERROR);
    is_active = !(to_state == CHANNEL_STATE_CLOSED ||
                  to_state == CHANNEL_STATE_ERROR);

    /* Need to take off active list and put on finished list? */
    if (was_active && !is_active) {
      if (active_channels) smartlist_remove(active_channels, chan);
      if (!finished_channels) finished_channels = smartlist_new();
      smartlist_add(finished_channels, chan);
      mainloop_schedule_postloop_cleanup();
    }
    /* Need to put on active list? */
    else if (!was_active && is_active) {
      if (finished_channels) smartlist_remove(finished_channels, chan);
      if (!active_channels) active_channels = smartlist_new();
      smartlist_add(active_channels, chan);
    }

    if (!tor_digest_is_zero(chan->identity_digest)) {
      /* Now we need to handle the identity map */
      was_in_id_map = !(from_state == CHANNEL_STATE_CLOSING ||
                        from_state == CHANNEL_STATE_CLOSED ||
                        from_state == CHANNEL_STATE_ERROR);
      is_in_id_map = !(to_state == CHANNEL_STATE_CLOSING ||
                       to_state == CHANNEL_STATE_CLOSED ||
                       to_state == CHANNEL_STATE_ERROR);

      if (!was_in_id_map && is_in_id_map) channel_add_to_digest_map(chan);
      else if (was_in_id_map && !is_in_id_map)
        channel_remove_from_digest_map(chan);
    }
  }

  /*
   * If we're going to a closed/closing state, we don't need scheduling any
   * more; in CHANNEL_STATE_MAINT we can't accept writes.
   */
  if (to_state == CHANNEL_STATE_CLOSING ||
      to_state == CHANNEL_STATE_CLOSED ||
      to_state == CHANNEL_STATE_ERROR) {
    scheduler_release_channel(chan);
  } else if (to_state == CHANNEL_STATE_MAINT) {
    scheduler_channel_doesnt_want_writes(chan);
  }
}

/**
 * As channel_change_state_, but change the state to any state but open.
 */
void
channel_change_state(channel_t *chan, channel_state_t to_state)
{
  tor_assert(to_state != CHANNEL_STATE_OPEN);
  channel_change_state_(chan, to_state);
}

/**
 * As channel_change_state, but change the state to open.
 */
void
channel_change_state_open(channel_t *chan)
{
  channel_change_state_(chan, CHANNEL_STATE_OPEN);

  /* Tell circuits if we opened and stuff */
  channel_do_open_actions(chan);
  chan->has_been_open = 1;
}

/**
 * Change channel listener state.
 *
 * This internal and subclass use only function is used to change channel
 * listener state, performing all transition validity checks and whatever
 * actions are appropriate to the state transition in question.
 */
void
channel_listener_change_state(channel_listener_t *chan_l,
                              channel_listener_state_t to_state)
{
  channel_listener_state_t from_state;
  unsigned char was_active, is_active;

  tor_assert(chan_l);
  from_state = chan_l->state;

  tor_assert(channel_listener_state_is_valid(from_state));
  tor_assert(channel_listener_state_is_valid(to_state));
  tor_assert(channel_listener_state_can_transition(chan_l->state, to_state));

  /* Check for no-op transitions */
  if (from_state == to_state) {
    log_debug(LD_CHANNEL,
              "Got no-op transition from \"%s\" to itself on channel "
              "listener %p (global ID %"PRIu64 ")",
              channel_listener_state_to_string(to_state),
              chan_l, (chan_l->global_identifier));
    return;
  }

  /* If we're going to a closing or closed state, we must have a reason set */
  if (to_state == CHANNEL_LISTENER_STATE_CLOSING ||
      to_state == CHANNEL_LISTENER_STATE_CLOSED ||
      to_state == CHANNEL_LISTENER_STATE_ERROR) {
    tor_assert(chan_l->reason_for_closing != CHANNEL_LISTENER_NOT_CLOSING);
  }

  log_debug(LD_CHANNEL,
            "Changing state of channel listener %p (global ID %"PRIu64
            "from \"%s\" to \"%s\"",
            chan_l, (chan_l->global_identifier),
            channel_listener_state_to_string(chan_l->state),
            channel_listener_state_to_string(to_state));

  chan_l->state = to_state;

  /* Need to add to the right lists if the channel listener is registered */
  if (chan_l->registered) {
    was_active = !(from_state == CHANNEL_LISTENER_STATE_CLOSED ||
                   from_state == CHANNEL_LISTENER_STATE_ERROR);
    is_active = !(to_state == CHANNEL_LISTENER_STATE_CLOSED ||
                  to_state == CHANNEL_LISTENER_STATE_ERROR);

    /* Need to take off active list and put on finished list? */
    if (was_active && !is_active) {
      if (active_listeners) smartlist_remove(active_listeners, chan_l);
      if (!finished_listeners) finished_listeners = smartlist_new();
      smartlist_add(finished_listeners, chan_l);
      mainloop_schedule_postloop_cleanup();
    }
    /* Need to put on active list? */
    else if (!was_active && is_active) {
      if (finished_listeners) smartlist_remove(finished_listeners, chan_l);
      if (!active_listeners) active_listeners = smartlist_new();
      smartlist_add(active_listeners, chan_l);
    }
  }

  if (to_state == CHANNEL_LISTENER_STATE_CLOSED ||
      to_state == CHANNEL_LISTENER_STATE_ERROR) {
    tor_assert(!(chan_l->incoming_list) ||
                smartlist_len(chan_l->incoming_list) == 0);
  }
}

/* Maximum number of cells that is allowed to flush at once within
 * channel_flush_some_cells(). */
#define MAX_CELLS_TO_GET_FROM_CIRCUITS_FOR_UNLIMITED 256

/**
 * Try to flush cells of the given channel chan up to a maximum of num_cells.
 *
 * This is called by the scheduler when it wants to flush cells from the
 * channel's circuit queue(s) to the connection outbuf (not yet on the wire).
 *
 * If the channel is not in state CHANNEL_STATE_OPEN, this does nothing and
 * will return 0 meaning no cells were flushed.
 *
 * If num_cells is -1, we'll try to flush up to the maximum cells allowed
 * defined in MAX_CELLS_TO_GET_FROM_CIRCUITS_FOR_UNLIMITED.
 *
 * On success, the number of flushed cells are returned and it can never be
 * above num_cells. If 0 is returned, no cells were flushed either because the
 * channel was not opened or we had no cells on the channel. A negative number
 * can NOT be sent back.
 *
 * This function is part of the fast path. */
MOCK_IMPL(ssize_t,
channel_flush_some_cells, (channel_t *chan, ssize_t num_cells))
{
  unsigned int unlimited = 0;
  ssize_t flushed = 0;
  int clamped_num_cells;

  tor_assert(chan);

  if (num_cells < 0) unlimited = 1;
  if (!unlimited && num_cells <= flushed) goto done;

  /* If we aren't in CHANNEL_STATE_OPEN, nothing goes through */
  if (CHANNEL_IS_OPEN(chan)) {
    if (circuitmux_num_cells(chan->cmux) > 0) {
      /* Calculate number of cells, including clamp */
      if (unlimited) {
        clamped_num_cells = MAX_CELLS_TO_GET_FROM_CIRCUITS_FOR_UNLIMITED;
      } else {
        if (num_cells - flushed >
            MAX_CELLS_TO_GET_FROM_CIRCUITS_FOR_UNLIMITED) {
          clamped_num_cells = MAX_CELLS_TO_GET_FROM_CIRCUITS_FOR_UNLIMITED;
        } else {
          clamped_num_cells = (int)(num_cells - flushed);
        }
      }

      /* Try to get more cells from any active circuits */
      flushed = channel_flush_from_first_active_circuit(
          chan, clamped_num_cells);
    }
  }

 done:
  return flushed;
}

/**
 * Check if any cells are available.
 *
 * This is used by the scheduler to know if the channel has more to flush
 * after a scheduling round.
 */
MOCK_IMPL(int,
channel_more_to_flush, (channel_t *chan))
{
  tor_assert(chan);

  if (circuitmux_num_cells(chan->cmux) > 0) return 1;

  /* Else no */
  return 0;
}

/**
 * Notify the channel we're done flushing the output in the lower layer.
 *
 * Connection.c will call this when we've flushed the output; there's some
 * dirreq-related maintenance to do.
 */
void
channel_notify_flushed(channel_t *chan)
{
  tor_assert(chan);

  if (chan->dirreq_id != 0)
    geoip_change_dirreq_state(chan->dirreq_id,
                              DIRREQ_TUNNELED,
                              DIRREQ_CHANNEL_BUFFER_FLUSHED);
}

/**
 * Process the queue of incoming channels on a listener.
 *
 * Use a listener's registered callback to process as many entries in the
 * queue of incoming channels as possible.
 */
void
channel_listener_process_incoming(channel_listener_t *listener)
{
  tor_assert(listener);

  /*
   * CHANNEL_LISTENER_STATE_CLOSING permitted because we drain the queue
   * while closing a listener.
   */
  tor_assert(listener->state == CHANNEL_LISTENER_STATE_LISTENING ||
             listener->state == CHANNEL_LISTENER_STATE_CLOSING);
  tor_assert(listener->listener);

  log_debug(LD_CHANNEL,
            "Processing queue of incoming connections for channel "
            "listener %p (global ID %"PRIu64 ")",
            listener, (listener->global_identifier));

  if (!(listener->incoming_list)) return;

  SMARTLIST_FOREACH_BEGIN(listener->incoming_list,
                          channel_t *, chan) {
    tor_assert(chan);

    log_debug(LD_CHANNEL,
              "Handling incoming channel %p (%"PRIu64 ") "
              "for listener %p (%"PRIu64 ")",
              chan,
              (chan->global_identifier),
              listener,
              (listener->global_identifier));
    /* Make sure this is set correctly */
    channel_mark_incoming(chan);
    listener->listener(listener, chan);
  } SMARTLIST_FOREACH_END(chan);

  smartlist_free(listener->incoming_list);
  listener->incoming_list = NULL;
}

/**
 * Take actions required when a channel becomes open.
 *
 * Handle actions we should do when we know a channel is open; a lot of
 * this comes from the old connection_or_set_state_open() of connection_or.c.
 *
 * Because of this mechanism, future channel_t subclasses should take care
 * not to change a channel from CHANNEL_STATE_OPENING to CHANNEL_STATE_OPEN
 * until there is positive confirmation that the network is operational.
 * In particular, anything UDP-based should not make this transition until a
 * packet is received from the other side.
 */
void
channel_do_open_actions(channel_t *chan)
{
  tor_addr_t remote_addr;
  int started_here;
  time_t now = time(NULL);
  int close_origin_circuits = 0;

  tor_assert(chan);

  started_here = channel_is_outgoing(chan);

  if (started_here) {
    circuit_build_times_network_is_live(get_circuit_build_times_mutable());
    router_set_status(chan->identity_digest, 1);
  } else {
    /* only report it to the geoip module if it's a client */
    if (channel_is_client(chan)) {
      if (channel_get_addr_if_possible(chan, &remote_addr)) {
        char *transport_name = NULL;
        channel_tls_t *tlschan = BASE_CHAN_TO_TLS(chan);
        if (chan->get_transport_name(chan, &transport_name) < 0)
          transport_name = NULL;

        geoip_note_client_seen(GEOIP_CLIENT_CONNECT,
                               &remote_addr, transport_name,
                               now);
        tor_free(transport_name);
        /* Notify the DoS subsystem of a new client. */
        if (tlschan && tlschan->conn) {
          dos_new_client_conn(tlschan->conn, transport_name);
        }
      }
      /* Otherwise the underlying transport can't tell us this, so skip it */
    }
  }

  /* Disable or reduce padding according to user prefs. */
  if (chan->padding_enabled || get_options()->ConnectionPadding == 1) {
    if (!get_options()->ConnectionPadding) {
      /* Disable if torrc disabled */
      channelpadding_disable_padding_on_channel(chan);
    } else if (rend_service_allow_non_anonymous_connection(get_options()) &&
               !networkstatus_get_param(NULL,
                                        CHANNELPADDING_SOS_PARAM,
                                        CHANNELPADDING_SOS_DEFAULT, 0, 1)) {
      /* Disable if we're using RSOS and the consensus disabled padding
       * for RSOS */
      channelpadding_disable_padding_on_channel(chan);
    } else if (get_options()->ReducedConnectionPadding) {
      /* Padding can be forced and/or reduced by clients, regardless of if
       * the channel supports it */
      channelpadding_reduce_padding_on_channel(chan);
    }
  }

  circuit_n_chan_done(chan, 1, close_origin_circuits);
}

/**
 * Queue an incoming channel on a listener.
 *
 * Internal and subclass use only function to queue an incoming channel from
 * a listener.  A subclass of channel_listener_t should call this when a new
 * incoming channel is created.
 */
void
channel_listener_queue_incoming(channel_listener_t *listener,
                                channel_t *incoming)
{
  int need_to_queue = 0;

  tor_assert(listener);
  tor_assert(listener->state == CHANNEL_LISTENER_STATE_LISTENING);
  tor_assert(incoming);

  log_debug(LD_CHANNEL,
            "Queueing incoming channel %p (global ID %"PRIu64 ") on "
            "channel listener %p (global ID %"PRIu64 ")",
            incoming, (incoming->global_identifier),
            listener, (listener->global_identifier));

  /* Do we need to queue it, or can we just call the listener right away? */
  if (!(listener->listener)) need_to_queue = 1;
  if (listener->incoming_list &&
      (smartlist_len(listener->incoming_list) > 0))
    need_to_queue = 1;

  /* If we need to queue and have no queue, create one */
  if (need_to_queue && !(listener->incoming_list)) {
    listener->incoming_list = smartlist_new();
  }

  /* Bump the counter and timestamp it */
  channel_listener_timestamp_active(listener);
  channel_listener_timestamp_accepted(listener);
  ++(listener->n_accepted);

  /* If we don't need to queue, process it right away */
  if (!need_to_queue) {
    tor_assert(listener->listener);
    listener->listener(listener, incoming);
  }
  /*
   * Otherwise, we need to queue; queue and then process the queue if
   * we can.
   */
  else {
    tor_assert(listener->incoming_list);
    smartlist_add(listener->incoming_list, incoming);
    if (listener->listener) channel_listener_process_incoming(listener);
  }
}

/**
 * Process a cell from the given channel.
 */
void
channel_process_cell(channel_t *chan, cell_t *cell)
{
  tor_assert(chan);
  tor_assert(CHANNEL_IS_CLOSING(chan) || CHANNEL_IS_MAINT(chan) ||
             CHANNEL_IS_OPEN(chan));
  tor_assert(cell);

  /* Nothing we can do if we have no registered cell handlers */
  if (!chan->cell_handler)
    return;

  /* Timestamp for receiving */
  channel_timestamp_recv(chan);
  /* Update received counter. */
  ++(chan->n_cells_recved);
  chan->n_bytes_recved += get_cell_network_size(chan->wide_circ_ids);

  log_debug(LD_CHANNEL,
            "Processing incoming cell_t %p for channel %p (global ID "
            "%"PRIu64 ")", cell, chan,
            (chan->global_identifier));
  chan->cell_handler(chan, cell);
}

/** If <b>packed_cell</b> on <b>chan</b> is a destroy cell, then set
 * *<b>circid_out</b> to its circuit ID, and return true.  Otherwise, return
 * false. */
/* XXXX Move this function. */
int
packed_cell_is_destroy(channel_t *chan,
                       const packed_cell_t *packed_cell,
                       circid_t *circid_out)
{
  if (chan->wide_circ_ids) {
    if (packed_cell->body[4] == CELL_DESTROY) {
      *circid_out = ntohl(get_uint32(packed_cell->body));
      return 1;
    }
  } else {
    if (packed_cell->body[2] == CELL_DESTROY) {
      *circid_out = ntohs(get_uint16(packed_cell->body));
      return 1;
    }
  }
  return 0;
}

/**
 * Send destroy cell on a channel.
 *
 * Write a destroy cell with circ ID <b>circ_id</b> and reason <b>reason</b>
 * onto channel <b>chan</b>.  Don't perform range-checking on reason:
 * we may want to propagate reasons from other cells.
 */
int
channel_send_destroy(circid_t circ_id, channel_t *chan, int reason)
{
  tor_assert(chan);
  if (circ_id == 0) {
    log_warn(LD_BUG, "Attempted to send a destroy cell for circID 0 "
             "on a channel %"PRIu64 " at %p in state %s (%d)",
             (chan->global_identifier),
             chan, channel_state_to_string(chan->state),
             chan->state);
    return 0;
  }

  /* Check to make sure we can send on this channel first */
  if (!CHANNEL_CONDEMNED(chan) && chan->cmux) {
    channel_note_destroy_pending(chan, circ_id);
    circuitmux_append_destroy_cell(chan, chan->cmux, circ_id, reason);
    log_debug(LD_OR,
              "Sending destroy (circID %u) on channel %p "
              "(global ID %"PRIu64 ")",
              (unsigned)circ_id, chan,
              (chan->global_identifier));
  } else {
    log_warn(LD_BUG,
             "Someone called channel_send_destroy() for circID %u "
             "on a channel %"PRIu64 " at %p in state %s (%d)",
             (unsigned)circ_id, (chan->global_identifier),
             chan, channel_state_to_string(chan->state),
             chan->state);
  }

  return 0;
}

/**
 * Dump channel statistics to the log.
 *
 * This is called from dumpstats() in main.c and spams the log with
 * statistics on channels.
 */
void
channel_dumpstats(int severity)
{
  if (all_channels && smartlist_len(all_channels) > 0) {
    tor_log(severity, LD_GENERAL,
        "Dumping statistics about %d channels:",
        smartlist_len(all_channels));
    tor_log(severity, LD_GENERAL,
        "%d are active, and %d are done and waiting for cleanup",
        (active_channels != NULL) ?
          smartlist_len(active_channels) : 0,
        (finished_channels != NULL) ?
          smartlist_len(finished_channels) : 0);

    SMARTLIST_FOREACH(all_channels, channel_t *, chan,
                      channel_dump_statistics(chan, severity));

    tor_log(severity, LD_GENERAL,
        "Done spamming about channels now");
  } else {
    tor_log(severity, LD_GENERAL,
        "No channels to dump");
  }
}

/**
 * Dump channel listener statistics to the log.
 *
 * This is called from dumpstats() in main.c and spams the log with
 * statistics on channel listeners.
 */
void
channel_listener_dumpstats(int severity)
{
  if (all_listeners && smartlist_len(all_listeners) > 0) {
    tor_log(severity, LD_GENERAL,
        "Dumping statistics about %d channel listeners:",
        smartlist_len(all_listeners));
    tor_log(severity, LD_GENERAL,
        "%d are active and %d are done and waiting for cleanup",
        (active_listeners != NULL) ?
          smartlist_len(active_listeners) : 0,
        (finished_listeners != NULL) ?
          smartlist_len(finished_listeners) : 0);

    SMARTLIST_FOREACH(all_listeners, channel_listener_t *, chan_l,
                      channel_listener_dump_statistics(chan_l, severity));

    tor_log(severity, LD_GENERAL,
        "Done spamming about channel listeners now");
  } else {
    tor_log(severity, LD_GENERAL,
        "No channel listeners to dump");
  }
}

/**
 * Clean up channels.
 *
 * This gets called periodically from run_scheduled_events() in main.c;
 * it cleans up after closed channels.
 */
void
channel_run_cleanup(void)
{
  channel_t *tmp = NULL;

  /* Check if we need to do anything */
  if (!finished_channels || smartlist_len(finished_channels) == 0) return;

  /* Iterate through finished_channels and get rid of them */
  SMARTLIST_FOREACH_BEGIN(finished_channels, channel_t *, curr) {
    tmp = curr;
    /* Remove it from the list */
    SMARTLIST_DEL_CURRENT(finished_channels, curr);
    /* Also unregister it */
    channel_unregister(tmp);
    /* ... and free it */
    channel_free(tmp);
  } SMARTLIST_FOREACH_END(curr);
}

/**
 * Clean up channel listeners.
 *
 * This gets called periodically from run_scheduled_events() in main.c;
 * it cleans up after closed channel listeners.
 */
void
channel_listener_run_cleanup(void)
{
  channel_listener_t *tmp = NULL;

  /* Check if we need to do anything */
  if (!finished_listeners || smartlist_len(finished_listeners) == 0) return;

  /* Iterate through finished_channels and get rid of them */
  SMARTLIST_FOREACH_BEGIN(finished_listeners, channel_listener_t *, curr) {
    tmp = curr;
    /* Remove it from the list */
    SMARTLIST_DEL_CURRENT(finished_listeners, curr);
    /* Also unregister it */
    channel_listener_unregister(tmp);
    /* ... and free it */
    channel_listener_free(tmp);
  } SMARTLIST_FOREACH_END(curr);
}

/**
 * Free a list of channels for channel_free_all().
 */
static void
channel_free_list(smartlist_t *channels, int mark_for_close)
{
  if (!channels) return;

  SMARTLIST_FOREACH_BEGIN(channels, channel_t *, curr) {
    /* Deregister and free it */
    tor_assert(curr);
    log_debug(LD_CHANNEL,
              "Cleaning up channel %p (global ID %"PRIu64 ") "
              "in state %s (%d)",
              curr, (curr->global_identifier),
              channel_state_to_string(curr->state), curr->state);
    /* Detach circuits early so they can find the channel */
    if (curr->cmux) {
      circuitmux_detach_all_circuits(curr->cmux, NULL);
    }
    SMARTLIST_DEL_CURRENT(channels, curr);
    channel_unregister(curr);
    if (mark_for_close) {
      if (!CHANNEL_CONDEMNED(curr)) {
        channel_mark_for_close(curr);
      }
      channel_force_xfree(curr);
    } else channel_free(curr);
  } SMARTLIST_FOREACH_END(curr);
}

/**
 * Free a list of channel listeners for channel_free_all().
 */
static void
channel_listener_free_list(smartlist_t *listeners, int mark_for_close)
{
  if (!listeners) return;

  SMARTLIST_FOREACH_BEGIN(listeners, channel_listener_t *, curr) {
    /* Deregister and free it */
    tor_assert(curr);
    log_debug(LD_CHANNEL,
              "Cleaning up channel listener %p (global ID %"PRIu64 ") "
              "in state %s (%d)",
              curr, (curr->global_identifier),
              channel_listener_state_to_string(curr->state), curr->state);
    channel_listener_unregister(curr);
    if (mark_for_close) {
      if (!(curr->state == CHANNEL_LISTENER_STATE_CLOSING ||
            curr->state == CHANNEL_LISTENER_STATE_CLOSED ||
            curr->state == CHANNEL_LISTENER_STATE_ERROR)) {
        channel_listener_mark_for_close(curr);
      }
      channel_listener_force_xfree(curr);
    } else channel_listener_free(curr);
  } SMARTLIST_FOREACH_END(curr);
}

/**
 * Close all channels and free everything.
 *
 * This gets called from tor_free_all() in main.c to clean up on exit.
 * It will close all registered channels and free associated storage,
 * then free the all_channels, active_channels, listening_channels and
 * finished_channels lists and also channel_identity_map.
 */
void
channel_free_all(void)
{
  log_debug(LD_CHANNEL,
            "Shutting down channels...");

  /* First, let's go for finished channels */
  if (finished_channels) {
    channel_free_list(finished_channels, 0);
    smartlist_free(finished_channels);
    finished_channels = NULL;
  }

  /* Now the finished listeners */
  if (finished_listeners) {
    channel_listener_free_list(finished_listeners, 0);
    smartlist_free(finished_listeners);
    finished_listeners = NULL;
  }

  /* Now all active channels */
  if (active_channels) {
    channel_free_list(active_channels, 1);
    smartlist_free(active_channels);
    active_channels = NULL;
  }

  /* Now all active listeners */
  if (active_listeners) {
    channel_listener_free_list(active_listeners, 1);
    smartlist_free(active_listeners);
    active_listeners = NULL;
  }

  /* Now all channels, in case any are left over */
  if (all_channels) {
    channel_free_list(all_channels, 1);
    smartlist_free(all_channels);
    all_channels = NULL;
  }

  /* Now all listeners, in case any are left over */
  if (all_listeners) {
    channel_listener_free_list(all_listeners, 1);
    smartlist_free(all_listeners);
    all_listeners = NULL;
  }

  /* Now free channel_identity_map */
  log_debug(LD_CHANNEL,
            "Freeing channel_identity_map");
  /* Geez, anything still left over just won't die ... let it leak then */
  HT_CLEAR(channel_idmap, &channel_identity_map);

  /* Same with channel_gid_map */
  log_debug(LD_CHANNEL,
            "Freeing channel_gid_map");
  HT_CLEAR(channel_gid_map, &channel_gid_map);

  log_debug(LD_CHANNEL,
            "Done cleaning up after channels");
}

/**
 * Connect to a given addr/port/digest.
 *
 * This sets up a new outgoing channel; in the future if multiple
 * channel_t subclasses are available, this is where the selection policy
 * should go.  It may also be desirable to fold port into tor_addr_t
 * or make a new type including a tor_addr_t and port, so we have a
 * single abstract object encapsulating all the protocol details of
 * how to contact an OR.
 */
channel_t *
channel_connect(const tor_addr_t *addr, uint16_t port,
                const char *id_digest,
                const ed25519_public_key_t *ed_id)
{
  return channel_tls_connect(addr, port, id_digest, ed_id);
}

/**
 * Decide which of two channels to prefer for extending a circuit.
 *
 * This function is called while extending a circuit and returns true iff
 * a is 'better' than b.  The most important criterion here is that a
 * canonical channel is always better than a non-canonical one, but the
 * number of circuits and the age are used as tie-breakers.
 *
 * This is based on the former connection_or_is_better() of connection_or.c
 */
int
channel_is_better(channel_t *a, channel_t *b)
{
  int a_is_canonical, b_is_canonical;

  tor_assert(a);
  tor_assert(b);

  /* If one channel is bad for new circuits, and the other isn't,
   * use the one that is still good. */
  if (!channel_is_bad_for_new_circs(a) && channel_is_bad_for_new_circs(b))
    return 1;
  if (channel_is_bad_for_new_circs(a) && !channel_is_bad_for_new_circs(b))
    return 0;

  /* Check if one is canonical and the other isn't first */
  a_is_canonical = channel_is_canonical(a);
  b_is_canonical = channel_is_canonical(b);

  if (a_is_canonical && !b_is_canonical) return 1;
  if (!a_is_canonical && b_is_canonical) return 0;

  /* Check if we suspect that one of the channels will be preferred
   * by the peer */
  if (a->is_canonical_to_peer && !b->is_canonical_to_peer) return 1;
  if (!a->is_canonical_to_peer && b->is_canonical_to_peer) return 0;

  /*
   * Okay, if we're here they tied on canonicity. Prefer the older
   * connection, so that the adversary can't create a new connection
   * and try to switch us over to it (which will leak information
   * about long-lived circuits). Additionally, switching connections
   * too often makes us more vulnerable to attacks like Torscan and
   * passive netflow-based equivalents.
   *
   * Connections will still only live for at most a week, due to
   * the check in connection_or_group_set_badness() against
   * TIME_BEFORE_OR_CONN_IS_TOO_OLD, which marks old connections as
   * unusable for new circuits after 1 week. That check sets
   * is_bad_for_new_circs, which is checked in channel_get_for_extend().
   *
   * We check channel_is_bad_for_new_circs() above here anyway, for safety.
   */
  if (channel_when_created(a) < channel_when_created(b)) return 1;
  else if (channel_when_created(a) > channel_when_created(b)) return 0;

  if (channel_num_circuits(a) > channel_num_circuits(b)) return 1;
  else return 0;
}

/**
 * Get a channel to extend a circuit.
 *
 * Given the desired relay identity, pick a suitable channel to extend a
 * circuit to the target IPv4 or IPv6 address requsted by the client. Search
 * for an existing channel for the requested endpoint. Make sure the channel
 * is usable for new circuits, and matches one of the target addresses.
 *
 * Try to return the best channel. But if there is no good channel, set
 * *msg_out to a message describing the channel's state and our next action,
 * and set *launch_out to a boolean indicated whether the caller should try to
 * launch a new channel with channel_connect().
 */
MOCK_IMPL(channel_t *,
channel_get_for_extend,(const char *rsa_id_digest,
                        const ed25519_public_key_t *ed_id,
                        const tor_addr_t *target_ipv4_addr,
                        const tor_addr_t *target_ipv6_addr,
                        const char **msg_out,
                        int *launch_out))
{
  channel_t *chan, *best = NULL;
  int n_inprogress_goodaddr = 0, n_old = 0;
  int n_noncanonical = 0;

  tor_assert(msg_out);
  tor_assert(launch_out);

  chan = channel_find_by_remote_identity(rsa_id_digest, ed_id);

  /* Walk the list of channels */
  for (; chan; chan = channel_next_with_rsa_identity(chan)) {
    tor_assert(tor_memeq(chan->identity_digest,
                         rsa_id_digest, DIGEST_LEN));

   if (CHANNEL_CONDEMNED(chan))
      continue;

    /* Never return a channel on which the other end appears to be
     * a client. */
    if (channel_is_client(chan)) {
      continue;
    }

    /* The Ed25519 key has to match too */
    if (!channel_remote_identity_matches(chan, rsa_id_digest, ed_id)) {
      continue;
    }

    const bool matches_target =
      channel_matches_target_addr_for_extend(chan,
                                             target_ipv4_addr,
                                             target_ipv6_addr);
    /* Never return a non-open connection. */
    if (!CHANNEL_IS_OPEN(chan)) {
      /* If the address matches, don't launch a new connection for this
       * circuit. */
      if (matches_target)
        ++n_inprogress_goodaddr;
      continue;
    }

    /* Never return a connection that shouldn't be used for circs. */
    if (channel_is_bad_for_new_circs(chan)) {
      ++n_old;
      continue;
    }

<<<<<<< HEAD
    /* If the connection is using a recent link protocol, only return canonical
     * connections, when the address is one of the addresses we wanted.
     *
     * The channel_is_canonical_is_reliable() function asks the lower layer
     * if we should trust channel_is_canonical(). It only applies when
     * the lower-layer transport is channel_tls_t.
     *
     * For old link protocols, we can't rely on is_canonical getting
     * set properly if we're talking to the right address, since we might
     * have an out-of-date descriptor, and we will get no NETINFO cell to
     * tell us about the right address.
     */
    if (!channel_is_canonical(chan) &&
         channel_is_canonical_is_reliable(chan) &&
        !matches_target) {
=======
    /* Only return canonical connections or connections where the address
     * is the address we wanted. */
    if (!channel_is_canonical(chan) &&
        !channel_matches_target_addr_for_extend(chan, target_addr)) {
>>>>>>> 435f31ae
      ++n_noncanonical;
      continue;
    }

    if (!best) {
      best = chan; /* If we have no 'best' so far, this one is good enough. */
      continue;
    }

    if (channel_is_better(chan, best))
      best = chan;
  }

  if (best) {
    *msg_out = "Connection is fine; using it.";
    *launch_out = 0;
    return best;
  } else if (n_inprogress_goodaddr) {
    *msg_out = "Connection in progress; waiting.";
    *launch_out = 0;
    return NULL;
  } else if (n_old || n_noncanonical) {
    *msg_out = "Connections all too old, or too non-canonical. "
               " Launching a new one.";
    *launch_out = 1;
    return NULL;
  } else {
    *msg_out = "Not connected. Connecting.";
    *launch_out = 1;
    return NULL;
  }
}

/**
 * Describe the transport subclass for a channel.
 *
 * Invoke a method to get a string description of the lower-layer
 * transport for this channel.
 */
const char *
channel_describe_transport(channel_t *chan)
{
  tor_assert(chan);
  tor_assert(chan->describe_transport);

  return chan->describe_transport(chan);
}

/**
 * Describe the transport subclass for a channel listener.
 *
 * Invoke a method to get a string description of the lower-layer
 * transport for this channel listener.
 */
const char *
channel_listener_describe_transport(channel_listener_t *chan_l)
{
  tor_assert(chan_l);
  tor_assert(chan_l->describe_transport);

  return chan_l->describe_transport(chan_l);
}

/**
 * Dump channel statistics.
 *
 * Dump statistics for one channel to the log.
 */
MOCK_IMPL(void,
channel_dump_statistics, (channel_t *chan, int severity))
{
  double avg, interval, age;
  time_t now = time(NULL);
  tor_addr_t remote_addr;
  int have_remote_addr;
  char *remote_addr_str;

  tor_assert(chan);

  age = (double)(now - chan->timestamp_created);

  tor_log(severity, LD_GENERAL,
      "Channel %"PRIu64 " (at %p) with transport %s is in state "
      "%s (%d)",
      (chan->global_identifier), chan,
      channel_describe_transport(chan),
      channel_state_to_string(chan->state), chan->state);
  tor_log(severity, LD_GENERAL,
      " * Channel %"PRIu64 " was created at %"PRIu64
      " (%"PRIu64 " seconds ago) "
      "and last active at %"PRIu64 " (%"PRIu64 " seconds ago)",
      (chan->global_identifier),
      (uint64_t)(chan->timestamp_created),
      (uint64_t)(now - chan->timestamp_created),
      (uint64_t)(chan->timestamp_active),
      (uint64_t)(now - chan->timestamp_active));

  /* Handle digest. */
  if (!tor_digest_is_zero(chan->identity_digest)) {
    tor_log(severity, LD_GENERAL,
        " * Channel %"PRIu64 " says it is connected "
        "to an OR with digest %s",
        (chan->global_identifier),
        hex_str(chan->identity_digest, DIGEST_LEN));
  } else {
    tor_log(severity, LD_GENERAL,
        " * Channel %"PRIu64 " does not know the digest"
        " of the OR it is connected to",
        (chan->global_identifier));
  }

  /* Handle remote address and descriptions */
  have_remote_addr = channel_get_addr_if_possible(chan, &remote_addr);
  if (have_remote_addr) {
    char *actual = tor_strdup(channel_get_actual_remote_descr(chan));
    remote_addr_str = tor_addr_to_str_dup(&remote_addr);
    tor_log(severity, LD_GENERAL,
        " * Channel %"PRIu64 " says its remote address"
        " is %s, and gives a canonical description of \"%s\" and an "
        "actual description of \"%s\"",
        (chan->global_identifier),
        safe_str(remote_addr_str),
        safe_str(channel_get_canonical_remote_descr(chan)),
        safe_str(actual));
    tor_free(remote_addr_str);
    tor_free(actual);
  } else {
    char *actual = tor_strdup(channel_get_actual_remote_descr(chan));
    tor_log(severity, LD_GENERAL,
        " * Channel %"PRIu64 " does not know its remote "
        "address, but gives a canonical description of \"%s\" and an "
        "actual description of \"%s\"",
        (chan->global_identifier),
        channel_get_canonical_remote_descr(chan),
        actual);
    tor_free(actual);
  }

  /* Handle marks */
  tor_log(severity, LD_GENERAL,
      " * Channel %"PRIu64 " has these marks: %s %s %s %s %s",
      (chan->global_identifier),
      channel_is_bad_for_new_circs(chan) ?
        "bad_for_new_circs" : "!bad_for_new_circs",
      channel_is_canonical(chan) ?
        "canonical" : "!canonical",
      channel_is_client(chan) ?
        "client" : "!client",
      channel_is_local(chan) ?
        "local" : "!local",
      channel_is_incoming(chan) ?
        "incoming" : "outgoing");

  /* Describe circuits */
  tor_log(severity, LD_GENERAL,
      " * Channel %"PRIu64 " has %d active circuits out of"
      " %d in total",
      (chan->global_identifier),
      (chan->cmux != NULL) ?
         circuitmux_num_active_circuits(chan->cmux) : 0,
      (chan->cmux != NULL) ?
         circuitmux_num_circuits(chan->cmux) : 0);

  /* Describe timestamps */
  tor_log(severity, LD_GENERAL,
      " * Channel %"PRIu64 " was last used by a "
      "client at %"PRIu64 " (%"PRIu64 " seconds ago)",
      (chan->global_identifier),
      (uint64_t)(chan->timestamp_client),
      (uint64_t)(now - chan->timestamp_client));
  tor_log(severity, LD_GENERAL,
      " * Channel %"PRIu64 " last received a cell "
      "at %"PRIu64 " (%"PRIu64 " seconds ago)",
      (chan->global_identifier),
      (uint64_t)(chan->timestamp_recv),
      (uint64_t)(now - chan->timestamp_recv));
  tor_log(severity, LD_GENERAL,
      " * Channel %"PRIu64 " last transmitted a cell "
      "at %"PRIu64 " (%"PRIu64 " seconds ago)",
      (chan->global_identifier),
      (uint64_t)(chan->timestamp_xmit),
      (uint64_t)(now - chan->timestamp_xmit));

  /* Describe counters and rates */
  tor_log(severity, LD_GENERAL,
      " * Channel %"PRIu64 " has received "
      "%"PRIu64 " bytes in %"PRIu64 " cells and transmitted "
      "%"PRIu64 " bytes in %"PRIu64 " cells",
      (chan->global_identifier),
      (chan->n_bytes_recved),
      (chan->n_cells_recved),
      (chan->n_bytes_xmitted),
      (chan->n_cells_xmitted));
  if (now > chan->timestamp_created &&
      chan->timestamp_created > 0) {
    if (chan->n_bytes_recved > 0) {
      avg = (double)(chan->n_bytes_recved) / age;
      tor_log(severity, LD_GENERAL,
          " * Channel %"PRIu64 " has averaged %f "
          "bytes received per second",
          (chan->global_identifier), avg);
    }
    if (chan->n_cells_recved > 0) {
      avg = (double)(chan->n_cells_recved) / age;
      if (avg >= 1.0) {
        tor_log(severity, LD_GENERAL,
            " * Channel %"PRIu64 " has averaged %f "
            "cells received per second",
            (chan->global_identifier), avg);
      } else if (avg >= 0.0) {
        interval = 1.0 / avg;
        tor_log(severity, LD_GENERAL,
            " * Channel %"PRIu64 " has averaged %f "
            "seconds between received cells",
            (chan->global_identifier), interval);
      }
    }
    if (chan->n_bytes_xmitted > 0) {
      avg = (double)(chan->n_bytes_xmitted) / age;
      tor_log(severity, LD_GENERAL,
          " * Channel %"PRIu64 " has averaged %f "
          "bytes transmitted per second",
          (chan->global_identifier), avg);
    }
    if (chan->n_cells_xmitted > 0) {
      avg = (double)(chan->n_cells_xmitted) / age;
      if (avg >= 1.0) {
        tor_log(severity, LD_GENERAL,
            " * Channel %"PRIu64 " has averaged %f "
            "cells transmitted per second",
            (chan->global_identifier), avg);
      } else if (avg >= 0.0) {
        interval = 1.0 / avg;
        tor_log(severity, LD_GENERAL,
            " * Channel %"PRIu64 " has averaged %f "
            "seconds between transmitted cells",
            (chan->global_identifier), interval);
      }
    }
  }

  /* Dump anything the lower layer has to say */
  channel_dump_transport_statistics(chan, severity);
}

/**
 * Dump channel listener statistics.
 *
 * Dump statistics for one channel listener to the log.
 */
void
channel_listener_dump_statistics(channel_listener_t *chan_l, int severity)
{
  double avg, interval, age;
  time_t now = time(NULL);

  tor_assert(chan_l);

  age = (double)(now - chan_l->timestamp_created);

  tor_log(severity, LD_GENERAL,
      "Channel listener %"PRIu64 " (at %p) with transport %s is in "
      "state %s (%d)",
      (chan_l->global_identifier), chan_l,
      channel_listener_describe_transport(chan_l),
      channel_listener_state_to_string(chan_l->state), chan_l->state);
  tor_log(severity, LD_GENERAL,
      " * Channel listener %"PRIu64 " was created at %"PRIu64
      " (%"PRIu64 " seconds ago) "
      "and last active at %"PRIu64 " (%"PRIu64 " seconds ago)",
      (chan_l->global_identifier),
      (uint64_t)(chan_l->timestamp_created),
      (uint64_t)(now - chan_l->timestamp_created),
      (uint64_t)(chan_l->timestamp_active),
      (uint64_t)(now - chan_l->timestamp_active));

  tor_log(severity, LD_GENERAL,
      " * Channel listener %"PRIu64 " last accepted an incoming "
        "channel at %"PRIu64 " (%"PRIu64 " seconds ago) "
        "and has accepted %"PRIu64 " channels in total",
        (chan_l->global_identifier),
        (uint64_t)(chan_l->timestamp_accepted),
        (uint64_t)(now - chan_l->timestamp_accepted),
        (uint64_t)(chan_l->n_accepted));

  /*
   * If it's sensible to do so, get the rate of incoming channels on this
   * listener
   */
  if (now > chan_l->timestamp_created &&
      chan_l->timestamp_created > 0 &&
      chan_l->n_accepted > 0) {
    avg = (double)(chan_l->n_accepted) / age;
    if (avg >= 1.0) {
      tor_log(severity, LD_GENERAL,
          " * Channel listener %"PRIu64 " has averaged %f incoming "
          "channels per second",
          (chan_l->global_identifier), avg);
    } else if (avg >= 0.0) {
      interval = 1.0 / avg;
      tor_log(severity, LD_GENERAL,
          " * Channel listener %"PRIu64 " has averaged %f seconds "
          "between incoming channels",
          (chan_l->global_identifier), interval);
    }
  }

  /* Dump anything the lower layer has to say */
  channel_listener_dump_transport_statistics(chan_l, severity);
}

/**
 * Invoke transport-specific stats dump for channel.
 *
 * If there is a lower-layer statistics dump method, invoke it.
 */
void
channel_dump_transport_statistics(channel_t *chan, int severity)
{
  tor_assert(chan);

  if (chan->dumpstats) chan->dumpstats(chan, severity);
}

/**
 * Invoke transport-specific stats dump for channel listener.
 *
 * If there is a lower-layer statistics dump method, invoke it.
 */
void
channel_listener_dump_transport_statistics(channel_listener_t *chan_l,
                                           int severity)
{
  tor_assert(chan_l);

  if (chan_l->dumpstats) chan_l->dumpstats(chan_l, severity);
}

/**
 * Return text description of the remote endpoint.
 *
 * This function return a test provided by the lower layer of the remote
 * endpoint for this channel; it should specify the actual address connected
 * to/from.
 *
 * Subsequent calls to channel_get_{actual,canonical}_remote_{address,descr}
 * may invalidate the return value from this function.
 */
const char *
channel_get_actual_remote_descr(channel_t *chan)
{
  tor_assert(chan);
  tor_assert(chan->get_remote_descr);

  /* Param 1 indicates the actual description */
  return chan->get_remote_descr(chan, GRD_FLAG_ORIGINAL);
}

/**
 * Return the text address of the remote endpoint.
 *
 * Subsequent calls to channel_get_{actual,canonical}_remote_{address,descr}
 * may invalidate the return value from this function.
 */
const char *
channel_get_actual_remote_address(channel_t *chan)
{
  /* Param 1 indicates the actual description */
  return chan->get_remote_descr(chan, GRD_FLAG_ORIGINAL|GRD_FLAG_ADDR_ONLY);
}

/**
 * Return text description of the remote endpoint canonical address.
 *
 * This function return a test provided by the lower layer of the remote
 * endpoint for this channel; it should use the known canonical address for
 * this OR's identity digest if possible.
 *
 * Subsequent calls to channel_get_{actual,canonical}_remote_{address,descr}
 * may invalidate the return value from this function.
 */
MOCK_IMPL(const char *,
channel_get_canonical_remote_descr,(channel_t *chan))
{
  tor_assert(chan);
  tor_assert(chan->get_remote_descr);

  /* Param 0 indicates the canonicalized description */
  return chan->get_remote_descr(chan, 0);
}

/**
 * Get remote address if possible.
 *
 * Write the remote address out to a tor_addr_t if the underlying transport
 * supports this operation, and return 1.  Return 0 if the underlying transport
 * doesn't let us do this.
 */
MOCK_IMPL(int,
channel_get_addr_if_possible,(channel_t *chan, tor_addr_t *addr_out))
{
  tor_assert(chan);
  tor_assert(addr_out);

  if (chan->get_remote_addr)
    return chan->get_remote_addr(chan, addr_out);
  /* Else no support, method not implemented */
  else return 0;
}

/**
 * Return true iff the channel has any cells on the connection outbuf waiting
 * to be sent onto the network.
 */
int
channel_has_queued_writes(channel_t *chan)
{
  tor_assert(chan);
  tor_assert(chan->has_queued_writes);

  /* Check with the lower layer */
  return chan->has_queued_writes(chan);
}

/**
 * Check the is_bad_for_new_circs flag.
 *
 * This function returns the is_bad_for_new_circs flag of the specified
 * channel.
 */
int
channel_is_bad_for_new_circs(channel_t *chan)
{
  tor_assert(chan);

  return chan->is_bad_for_new_circs;
}

/**
 * Mark a channel as bad for new circuits.
 *
 * Set the is_bad_for_new_circs_flag on chan.
 */
void
channel_mark_bad_for_new_circs(channel_t *chan)
{
  tor_assert(chan);

  chan->is_bad_for_new_circs = 1;
}

/**
 * Get the client flag.
 *
 * This returns the client flag of a channel, which will be set if
 * command_process_create_cell() in command.c thinks this is a connection
 * from a client.
 */
int
channel_is_client(const channel_t *chan)
{
  tor_assert(chan);

  return chan->is_client;
}

/**
 * Set the client flag.
 *
 * Mark a channel as being from a client.
 */
void
channel_mark_client(channel_t *chan)
{
  tor_assert(chan);

  chan->is_client = 1;
}

/**
 * Clear the client flag.
 *
 * Mark a channel as being _not_ from a client.
 */
void
channel_clear_client(channel_t *chan)
{
  tor_assert(chan);

  chan->is_client = 0;
}

/**
 * Get the canonical flag for a channel.
 *
 * This returns the is_canonical for a channel; this flag is determined by
 * the lower layer and can't be set in a transport-independent way.
 */
int
channel_is_canonical(channel_t *chan)
{
  tor_assert(chan);
  tor_assert(chan->is_canonical);

  return chan->is_canonical(chan);
}

/**
 * Test incoming flag.
 *
 * This function gets the incoming flag; this is set when a listener spawns
 * a channel.  If this returns true the channel was remotely initiated.
 */
int
channel_is_incoming(channel_t *chan)
{
  tor_assert(chan);

  return chan->is_incoming;
}

/**
 * Set the incoming flag.
 *
 * This function is called when a channel arrives on a listening channel
 * to mark it as incoming.
 */
void
channel_mark_incoming(channel_t *chan)
{
  tor_assert(chan);

  chan->is_incoming = 1;
}

/**
 * Test local flag.
 *
 * This function gets the local flag; the lower layer should set this when
 * setting up the channel if is_local_addr() is true for all of the
 * destinations it will communicate with on behalf of this channel.  It's
 * used to decide whether to declare the network reachable when seeing incoming
 * traffic on the channel.
 */
int
channel_is_local(channel_t *chan)
{
  tor_assert(chan);

  return chan->is_local;
}

/**
 * Set the local flag.
 *
 * This internal-only function should be called by the lower layer if the
 * channel is to a local address.  See channel_is_local() above or the
 * description of the is_local bit in channel.h.
 */
void
channel_mark_local(channel_t *chan)
{
  tor_assert(chan);

  chan->is_local = 1;
}

/**
 * Mark a channel as remote.
 *
 * This internal-only function should be called by the lower layer if the
 * channel is not to a local address but has previously been marked local.
 * See channel_is_local() above or the description of the is_local bit in
 * channel.h
 */
void
channel_mark_remote(channel_t *chan)
{
  tor_assert(chan);

  chan->is_local = 0;
}

/**
 * Test outgoing flag.
 *
 * This function gets the outgoing flag; this is the inverse of the incoming
 * bit set when a listener spawns a channel.  If this returns true the channel
 * was locally initiated.
 */
int
channel_is_outgoing(channel_t *chan)
{
  tor_assert(chan);

  return !(chan->is_incoming);
}

/**
 * Mark a channel as outgoing.
 *
 * This function clears the incoming flag and thus marks a channel as
 * outgoing.
 */
void
channel_mark_outgoing(channel_t *chan)
{
  tor_assert(chan);

  chan->is_incoming = 0;
}

/************************
 * Flow control queries *
 ***********************/

/**
 * Estimate the number of writeable cells.
 *
 * Ask the lower layer for an estimate of how many cells it can accept.
 */
int
channel_num_cells_writeable(channel_t *chan)
{
  int result;

  tor_assert(chan);
  tor_assert(chan->num_cells_writeable);

  if (chan->state == CHANNEL_STATE_OPEN) {
    /* Query lower layer */
    result = chan->num_cells_writeable(chan);
    if (result < 0) result = 0;
  } else {
    /* No cells are writeable in any other state */
    result = 0;
  }

  return result;
}

/*********************
 * Timestamp updates *
 ********************/

/**
 * Update the created timestamp for a channel.
 *
 * This updates the channel's created timestamp and should only be called
 * from channel_init().
 */
void
channel_timestamp_created(channel_t *chan)
{
  time_t now = time(NULL);

  tor_assert(chan);

  chan->timestamp_created = now;
}

/**
 * Update the created timestamp for a channel listener.
 *
 * This updates the channel listener's created timestamp and should only be
 * called from channel_init_listener().
 */
void
channel_listener_timestamp_created(channel_listener_t *chan_l)
{
  time_t now = time(NULL);

  tor_assert(chan_l);

  chan_l->timestamp_created = now;
}

/**
 * Update the last active timestamp for a channel.
 *
 * This function updates the channel's last active timestamp; it should be
 * called by the lower layer whenever there is activity on the channel which
 * does not lead to a cell being transmitted or received; the active timestamp
 * is also updated from channel_timestamp_recv() and channel_timestamp_xmit(),
 * but it should be updated for things like the v3 handshake and stuff that
 * produce activity only visible to the lower layer.
 */
void
channel_timestamp_active(channel_t *chan)
{
  time_t now = time(NULL);

  tor_assert(chan);
  monotime_coarse_get(&chan->timestamp_xfer);

  chan->timestamp_active = now;

  /* Clear any potential netflow padding timer. We're active */
  monotime_coarse_zero(&chan->next_padding_time);
}

/**
 * Update the last active timestamp for a channel listener.
 */
void
channel_listener_timestamp_active(channel_listener_t *chan_l)
{
  time_t now = time(NULL);

  tor_assert(chan_l);

  chan_l->timestamp_active = now;
}

/**
 * Update the last accepted timestamp.
 *
 * This function updates the channel listener's last accepted timestamp; it
 * should be called whenever a new incoming channel is accepted on a
 * listener.
 */
void
channel_listener_timestamp_accepted(channel_listener_t *chan_l)
{
  time_t now = time(NULL);

  tor_assert(chan_l);

  chan_l->timestamp_active = now;
  chan_l->timestamp_accepted = now;
}

/**
 * Update client timestamp.
 *
 * This function is called by relay.c to timestamp a channel that appears to
 * be used as a client.
 */
void
channel_timestamp_client(channel_t *chan)
{
  time_t now = time(NULL);

  tor_assert(chan);

  chan->timestamp_client = now;
}

/**
 * Update the recv timestamp.
 *
 * This is called whenever we get an incoming cell from the lower layer.
 * This also updates the active timestamp.
 */
void
channel_timestamp_recv(channel_t *chan)
{
  time_t now = time(NULL);
  tor_assert(chan);
  monotime_coarse_get(&chan->timestamp_xfer);

  chan->timestamp_active = now;
  chan->timestamp_recv = now;

  /* Clear any potential netflow padding timer. We're active */
  monotime_coarse_zero(&chan->next_padding_time);
}

/**
 * Update the xmit timestamp.
 *
 * This is called whenever we pass an outgoing cell to the lower layer.  This
 * also updates the active timestamp.
 */
void
channel_timestamp_xmit(channel_t *chan)
{
  time_t now = time(NULL);
  tor_assert(chan);

  monotime_coarse_get(&chan->timestamp_xfer);

  chan->timestamp_active = now;
  chan->timestamp_xmit = now;

  /* Clear any potential netflow padding timer. We're active */
  monotime_coarse_zero(&chan->next_padding_time);
}

/***************************************************************
 * Timestamp queries - see above for definitions of timestamps *
 **************************************************************/

/**
 * Query created timestamp for a channel.
 */
time_t
channel_when_created(channel_t *chan)
{
  tor_assert(chan);

  return chan->timestamp_created;
}

/**
 * Query client timestamp.
 */
time_t
channel_when_last_client(channel_t *chan)
{
  tor_assert(chan);

  return chan->timestamp_client;
}

/**
 * Query xmit timestamp.
 */
time_t
channel_when_last_xmit(channel_t *chan)
{
  tor_assert(chan);

  return chan->timestamp_xmit;
}

/**
 * Check if a channel matches an extend_info_t.
 *
 * This function calls the lower layer and asks if this channel matches a
 * given extend_info_t.
 */
int
channel_matches_extend_info(channel_t *chan, extend_info_t *extend_info)
{
  tor_assert(chan);
  tor_assert(chan->matches_extend_info);
  tor_assert(extend_info);

  return chan->matches_extend_info(chan, extend_info);
}

/**
 * Check if a channel matches the given target IPv4 or IPv6 addresses.
 * If either address matches, return true. If neither address matches,
 * return false.
 *
 * Both addresses can't be NULL.
 *
 * This function calls into the lower layer and asks if this channel thinks
 * it matches the target addresses for circuit extension purposes.
 */
static bool
channel_matches_target_addr_for_extend(channel_t *chan,
                                       const tor_addr_t *target_ipv4_addr,
                                       const tor_addr_t *target_ipv6_addr)
{
  tor_assert(chan);
  tor_assert(chan->matches_target);

  IF_BUG_ONCE(!target_ipv4_addr && !target_ipv6_addr)
    return false;

  if (target_ipv4_addr && chan->matches_target(chan, target_ipv4_addr))
    return true;

  if (target_ipv6_addr && chan->matches_target(chan, target_ipv6_addr))
    return true;

  return false;
}

/**
 * Return the total number of circuits used by a channel.
 *
 * @param chan Channel to query
 * @return Number of circuits using this as n_chan or p_chan
 */
unsigned int
channel_num_circuits(channel_t *chan)
{
  tor_assert(chan);

  return chan->num_n_circuits +
         chan->num_p_circuits;
}

/**
 * Set up circuit ID generation.
 *
 * This is called when setting up a channel and replaces the old
 * connection_or_set_circid_type().
 */
MOCK_IMPL(void,
channel_set_circid_type,(channel_t *chan,
                         crypto_pk_t *identity_rcvd,
                         int consider_identity))
{
  int started_here;
  crypto_pk_t *our_identity;

  tor_assert(chan);

  started_here = channel_is_outgoing(chan);

  if (! consider_identity) {
    if (started_here)
      chan->circ_id_type = CIRC_ID_TYPE_HIGHER;
    else
      chan->circ_id_type = CIRC_ID_TYPE_LOWER;
    return;
  }

  our_identity = started_here ?
    get_tlsclient_identity_key() : get_server_identity_key();

  if (identity_rcvd) {
    if (crypto_pk_cmp_keys(our_identity, identity_rcvd) < 0) {
      chan->circ_id_type = CIRC_ID_TYPE_LOWER;
    } else {
      chan->circ_id_type = CIRC_ID_TYPE_HIGHER;
    }
  } else {
    chan->circ_id_type = CIRC_ID_TYPE_NEITHER;
  }
}

static int
channel_sort_by_ed25519_identity(const void **a_, const void **b_)
{
  const channel_t *a = *a_,
                  *b = *b_;
  return fast_memcmp(&a->ed25519_identity.pubkey,
                     &b->ed25519_identity.pubkey,
                     sizeof(a->ed25519_identity.pubkey));
}

/** Helper for channel_update_bad_for_new_circs(): Perform the
 * channel_update_bad_for_new_circs operation on all channels in <b>lst</b>,
 * all of which MUST have the same RSA ID.  (They MAY have different
 * Ed25519 IDs.) */
static void
channel_rsa_id_group_set_badness(struct channel_list_t *lst, int force)
{
  /*XXXX This function should really be about channels. 15056 */
  channel_t *chan = TOR_LIST_FIRST(lst);

  if (!chan)
    return;

  /* if there is only one channel, don't bother looping */
  if (PREDICT_LIKELY(!TOR_LIST_NEXT(chan, next_with_same_id))) {
    connection_or_single_set_badness_(
            time(NULL), BASE_CHAN_TO_TLS(chan)->conn, force);
    return;
  }

  smartlist_t *channels = smartlist_new();

  TOR_LIST_FOREACH(chan, lst, next_with_same_id) {
    if (BASE_CHAN_TO_TLS(chan)->conn) {
      smartlist_add(channels, chan);
    }
  }

  smartlist_sort(channels, channel_sort_by_ed25519_identity);

  const ed25519_public_key_t *common_ed25519_identity = NULL;
  /* it would be more efficient to do a slice, but this case is rare */
  smartlist_t *or_conns = smartlist_new();
  SMARTLIST_FOREACH_BEGIN(channels, channel_t *, channel) {
    tor_assert(channel); // Suppresses some compiler warnings.

    if (!common_ed25519_identity)
      common_ed25519_identity = &channel->ed25519_identity;

    if (! ed25519_pubkey_eq(&channel->ed25519_identity,
                            common_ed25519_identity)) {
        connection_or_group_set_badness_(or_conns, force);
        smartlist_clear(or_conns);
        common_ed25519_identity = &channel->ed25519_identity;
    }

    smartlist_add(or_conns, BASE_CHAN_TO_TLS(channel)->conn);
  } SMARTLIST_FOREACH_END(channel);

  connection_or_group_set_badness_(or_conns, force);

  /* XXXX 15056 we may want to do something special with connections that have
   * no set Ed25519 identity! */

  smartlist_free(or_conns);
  smartlist_free(channels);
}

/** Go through all the channels (or if <b>digest</b> is non-NULL, just
 * the OR connections with that digest), and set the is_bad_for_new_circs
 * flag based on the rules in connection_or_group_set_badness() (or just
 * always set it if <b>force</b> is true).
 */
void
channel_update_bad_for_new_circs(const char *digest, int force)
{
  if (digest) {
    channel_idmap_entry_t *ent;
    channel_idmap_entry_t search;
    memset(&search, 0, sizeof(search));
    memcpy(search.digest, digest, DIGEST_LEN);
    ent = HT_FIND(channel_idmap, &channel_identity_map, &search);
    if (ent) {
      channel_rsa_id_group_set_badness(&ent->channel_list, force);
    }
    return;
  }

  /* no digest; just look at everything. */
  channel_idmap_entry_t **iter;
  HT_FOREACH(iter, channel_idmap, &channel_identity_map) {
    channel_rsa_id_group_set_badness(&(*iter)->channel_list, force);
  }
}<|MERGE_RESOLUTION|>--- conflicted
+++ resolved
@@ -2456,28 +2456,9 @@
       continue;
     }
 
-<<<<<<< HEAD
-    /* If the connection is using a recent link protocol, only return canonical
-     * connections, when the address is one of the addresses we wanted.
-     *
-     * The channel_is_canonical_is_reliable() function asks the lower layer
-     * if we should trust channel_is_canonical(). It only applies when
-     * the lower-layer transport is channel_tls_t.
-     *
-     * For old link protocols, we can't rely on is_canonical getting
-     * set properly if we're talking to the right address, since we might
-     * have an out-of-date descriptor, and we will get no NETINFO cell to
-     * tell us about the right address.
-     */
-    if (!channel_is_canonical(chan) &&
-         channel_is_canonical_is_reliable(chan) &&
-        !matches_target) {
-=======
     /* Only return canonical connections or connections where the address
      * is the address we wanted. */
-    if (!channel_is_canonical(chan) &&
-        !channel_matches_target_addr_for_extend(chan, target_addr)) {
->>>>>>> 435f31ae
+    if (!channel_is_canonical(chan) && !matches_target) {
       ++n_noncanonical;
       continue;
     }
