/* Copyright (c) 2016-2020, The Tor Project, Inc. */
/* See LICENSE for licensing information */

/**
 * \file hs_client.c
 * \brief Implement next generation hidden service client functionality
 **/

#define HS_CLIENT_PRIVATE

#include "core/or/or.h"
#include "app/config/config.h"
#include "core/crypto/hs_ntor.h"
#include "core/mainloop/connection.h"
#include "core/or/circuitbuild.h"
#include "core/or/circuitlist.h"
#include "core/or/circuituse.h"
#include "core/or/connection_edge.h"
#include "core/or/reasons.h"
#include "feature/client/circpathbias.h"
#include "feature/dirclient/dirclient.h"
#include "feature/dircommon/directory.h"
#include "feature/hs/hs_cache.h"
#include "feature/hs/hs_cell.h"
#include "feature/hs/hs_circuit.h"
#include "feature/hs/hs_circuitmap.h"
#include "feature/hs/hs_client.h"
#include "feature/hs/hs_control.h"
#include "feature/hs/hs_descriptor.h"
#include "feature/hs/hs_ident.h"
#include "feature/nodelist/describe.h"
#include "feature/nodelist/networkstatus.h"
#include "feature/nodelist/nodelist.h"
#include "feature/nodelist/routerset.h"
#include "feature/rend/rendclient.h"
#include "lib/crypt_ops/crypto_format.h"
#include "lib/crypt_ops/crypto_rand.h"
#include "lib/crypt_ops/crypto_util.h"

#include "core/or/cpath_build_state_st.h"
#include "feature/dircommon/dir_connection_st.h"
#include "core/or/entry_connection_st.h"
#include "core/or/extend_info_st.h"
#include "core/or/origin_circuit_st.h"
#include "core/or/socks_request_st.h"

/** Client-side authorizations for hidden services; map of service identity
 * public key to hs_client_service_authorization_t *. */
static digest256map_t *client_auths = NULL;

#include "trunnel/hs/cell_introduce1.h"

/** Return a human-readable string for the client fetch status code. */
static const char *
fetch_status_to_string(hs_client_fetch_status_t status)
{
  switch (status) {
  case HS_CLIENT_FETCH_ERROR:
    return "Internal error";
  case HS_CLIENT_FETCH_LAUNCHED:
    return "Descriptor fetch launched";
  case HS_CLIENT_FETCH_HAVE_DESC:
    return "Already have descriptor";
  case HS_CLIENT_FETCH_NO_HSDIRS:
    return "No more HSDir available to query";
  case HS_CLIENT_FETCH_NOT_ALLOWED:
    return "Fetching descriptors is not allowed";
  case HS_CLIENT_FETCH_MISSING_INFO:
    return "Missing directory information";
  case HS_CLIENT_FETCH_PENDING:
    return "Pending descriptor fetch";
  default:
    return "(Unknown client fetch status code)";
  }
}

/** Return true iff tor should close the SOCKS request(s) for the descriptor
 * fetch that ended up with this given status code. */
static int
fetch_status_should_close_socks(hs_client_fetch_status_t status)
{
  switch (status) {
  case HS_CLIENT_FETCH_NO_HSDIRS:
    /* No more HSDir to query, we can't complete the SOCKS request(s). */
  case HS_CLIENT_FETCH_ERROR:
    /* The fetch triggered an internal error. */
  case HS_CLIENT_FETCH_NOT_ALLOWED:
    /* Client is not allowed to fetch (FetchHidServDescriptors 0). */
    goto close;
  case HS_CLIENT_FETCH_MISSING_INFO:
  case HS_CLIENT_FETCH_HAVE_DESC:
  case HS_CLIENT_FETCH_PENDING:
  case HS_CLIENT_FETCH_LAUNCHED:
    /* The rest doesn't require tor to close the SOCKS request(s). */
    goto no_close;
  }

 no_close:
  return 0;
 close:
  return 1;
}

/* Return a newly allocated list of all the entry connections that matches the
 * given service identity pk. If service_identity_pk is NULL, all entry
 * connections with an hs_ident are returned.
 *
 * Caller must free the returned list but does NOT have ownership of the
 * object inside thus they have to remain untouched. */
static smartlist_t *
find_entry_conns(const ed25519_public_key_t *service_identity_pk)
{
  time_t now = time(NULL);
  smartlist_t *conns = NULL, *entry_conns = NULL;

  entry_conns = smartlist_new();

  conns = connection_list_by_type_state(CONN_TYPE_AP,
                                        AP_CONN_STATE_RENDDESC_WAIT);
  SMARTLIST_FOREACH_BEGIN(conns, connection_t *, base_conn) {
    entry_connection_t *entry_conn = TO_ENTRY_CONN(base_conn);
    const edge_connection_t *edge_conn = ENTRY_TO_EDGE_CONN(entry_conn);

    /* Only consider the entry connections that matches the service for which
     * we just fetched its descriptor. */
    if (!edge_conn->hs_ident ||
        (service_identity_pk &&
         !ed25519_pubkey_eq(service_identity_pk,
                            &edge_conn->hs_ident->identity_pk))) {
      continue;
    }
    assert_connection_ok(base_conn, now);

    /* Validated! Add the entry connection to the list. */
    smartlist_add(entry_conns, entry_conn);
  } SMARTLIST_FOREACH_END(base_conn);

  /* We don't have ownership of the objects in this list. */
  smartlist_free(conns);
  return entry_conns;
}

/* Cancel all descriptor fetches currently in progress. */
static void
cancel_descriptor_fetches(void)
{
  smartlist_t *conns =
    connection_list_by_type_purpose(CONN_TYPE_DIR, DIR_PURPOSE_FETCH_HSDESC);
  SMARTLIST_FOREACH_BEGIN(conns, connection_t *, conn) {
    const hs_ident_dir_conn_t *ident = TO_DIR_CONN(conn)->hs_ident;
    if (BUG(ident == NULL)) {
      /* A directory connection fetching a service descriptor can't have an
       * empty hidden service identifier. */
      continue;
    }
    log_debug(LD_REND, "Marking for close a directory connection fetching "
                       "a hidden service descriptor for service %s.",
              safe_str_client(ed25519_fmt(&ident->identity_pk)));
    connection_mark_for_close(conn);
  } SMARTLIST_FOREACH_END(conn);

  /* No ownership of the objects in this list. */
  smartlist_free(conns);
  log_info(LD_REND, "Hidden service client descriptor fetches cancelled.");
}

/** Get all connections that are waiting on a circuit and flag them back to
 * waiting for a hidden service descriptor for the given service key
 * service_identity_pk. */
static void
flag_all_conn_wait_desc(const ed25519_public_key_t *service_identity_pk)
{
  tor_assert(service_identity_pk);

  smartlist_t *conns =
    connection_list_by_type_state(CONN_TYPE_AP, AP_CONN_STATE_CIRCUIT_WAIT);

  SMARTLIST_FOREACH_BEGIN(conns, connection_t *, conn) {
    edge_connection_t *edge_conn;
    if (BUG(!CONN_IS_EDGE(conn))) {
      continue;
    }
    edge_conn = TO_EDGE_CONN(conn);
    if (edge_conn->hs_ident &&
        ed25519_pubkey_eq(&edge_conn->hs_ident->identity_pk,
                          service_identity_pk)) {
      connection_ap_mark_as_waiting_for_renddesc(TO_ENTRY_CONN(conn));
    }
  } SMARTLIST_FOREACH_END(conn);

  smartlist_free(conns);
}

/** Remove tracked HSDir requests from our history for this hidden service
 * identity public key. */
static void
purge_hid_serv_request(const ed25519_public_key_t *identity_pk)
{
  char base64_blinded_pk[ED25519_BASE64_LEN + 1];
  ed25519_public_key_t blinded_pk;

  tor_assert(identity_pk);

  /* Get blinded pubkey of hidden service. It is possible that we just moved
   * to a new time period meaning that we won't be able to purge the request
   * from the previous time period. That is fine because they will expire at
   * some point and we don't care about those anymore. */
  hs_build_blinded_pubkey(identity_pk, NULL, 0,
                          hs_get_time_period_num(0), &blinded_pk);
  ed25519_public_to_base64(base64_blinded_pk, &blinded_pk);
  /* Purge last hidden service request from cache for this blinded key. */
  hs_purge_hid_serv_from_last_hid_serv_requests(base64_blinded_pk);
}

/** Return true iff there is at least one pending directory descriptor request
 * for the service identity_pk. */
static int
directory_request_is_pending(const ed25519_public_key_t *identity_pk)
{
  int ret = 0;
  smartlist_t *conns =
    connection_list_by_type_purpose(CONN_TYPE_DIR, DIR_PURPOSE_FETCH_HSDESC);

  SMARTLIST_FOREACH_BEGIN(conns, connection_t *, conn) {
    const hs_ident_dir_conn_t *ident = TO_DIR_CONN(conn)->hs_ident;
    if (BUG(ident == NULL)) {
      /* A directory connection fetching a service descriptor can't have an
       * empty hidden service identifier. */
      continue;
    }
    if (!ed25519_pubkey_eq(identity_pk, &ident->identity_pk)) {
      continue;
    }
    ret = 1;
    break;
  } SMARTLIST_FOREACH_END(conn);

  /* No ownership of the objects in this list. */
  smartlist_free(conns);
  return ret;
}

/** Helper function that changes the state of an entry connection to waiting
 * for a circuit. For this to work properly, the connection timestamps are set
 * to now and the connection is then marked as pending for a circuit. */
static void
mark_conn_as_waiting_for_circuit(connection_t *conn, time_t now)
{
  tor_assert(conn);

  /* Because the connection can now proceed to opening circuit and ultimately
   * connect to the service, reset those timestamp so the connection is
   * considered "fresh" and can continue without being closed too early. */
  conn->timestamp_created = now;
  conn->timestamp_last_read_allowed = now;
  conn->timestamp_last_write_allowed = now;
  /* Change connection's state into waiting for a circuit. */
  conn->state = AP_CONN_STATE_CIRCUIT_WAIT;

  connection_ap_mark_as_pending_circuit(TO_ENTRY_CONN(conn));
}

/** We failed to fetch a descriptor for the service with <b>identity_pk</b>
 * because of <b>status</b>. Find all pending SOCKS connections for this
 * service that are waiting on the descriptor and close them with
 * <b>reason</b>. */
static void
close_all_socks_conns_waiting_for_desc(const ed25519_public_key_t *identity_pk,
                                       hs_client_fetch_status_t status,
                                       int reason)
{
  unsigned int count = 0;
  smartlist_t *entry_conns = find_entry_conns(identity_pk);

  SMARTLIST_FOREACH_BEGIN(entry_conns, entry_connection_t *, entry_conn) {
    /* Unattach the entry connection which will close for the reason. */
    connection_mark_unattached_ap(entry_conn, reason);
    count++;
  } SMARTLIST_FOREACH_END(entry_conn);

  if (count > 0) {
    char onion_address[HS_SERVICE_ADDR_LEN_BASE32 + 1];
    hs_build_address(identity_pk, HS_VERSION_THREE, onion_address);
    log_notice(LD_REND, "Closed %u streams for service %s.onion "
                        "for reason %s. Fetch status: %s.",
               count, safe_str_client(onion_address),
               stream_end_reason_to_string(reason),
               fetch_status_to_string(status));
  }

  /* No ownership of the object(s) in this list. */
  smartlist_free(entry_conns);
}

/** Find all pending SOCKS connection waiting for a descriptor and retry them
 * all. This is called when the directory information changed. */
STATIC void
retry_all_socks_conn_waiting_for_desc(void)
{
  smartlist_t *entry_conns = find_entry_conns(NULL);

  SMARTLIST_FOREACH_BEGIN(entry_conns, entry_connection_t *, entry_conn) {
    hs_client_fetch_status_t status;
    edge_connection_t *edge_conn = ENTRY_TO_EDGE_CONN(entry_conn);
    connection_t *base_conn = &edge_conn->base_;

    /* Ignore non HS or non v3 connection. */
    if (edge_conn->hs_ident == NULL) {
      continue;
    }

    /* In this loop, we will possibly try to fetch a descriptor for the
     * pending connections because we just got more directory information.
     * However, the refetch process can cleanup all SOCKS request to the same
     * service if an internal error happens. Thus, we can end up with closed
     * connections in our list. */
    if (base_conn->marked_for_close) {
      continue;
    }

    /* XXX: There is an optimization we could do which is that for a service
     * key, we could check if we can fetch and remember that decision. */

    /* Order a refetch in case it works this time. */
    status = hs_client_refetch_hsdesc(&edge_conn->hs_ident->identity_pk);
    if (status == HS_CLIENT_FETCH_HAVE_DESC) {
      /* This is a rare case where a SOCKS connection is in state waiting for
       * a descriptor but we do have it in the cache.
       *
       * This can happen is tor comes back from suspend where it previously
       * had the descriptor but the intro points were not usuable. Once it
       * came back to life, the intro point failure cache was cleaned up and
       * thus the descriptor became usable again leaving us in this code path.
       *
       * We'll mark the connection as waiting for a circuit so the descriptor
       * can be retried. This is safe because a connection in state waiting
       * for a descriptor can not be in the entry connection pending list. */
      mark_conn_as_waiting_for_circuit(base_conn, approx_time());
      continue;
    }
    /* In the case of an error, either all SOCKS connections have been
     * closed or we are still missing directory information. Leave the
     * connection in renddesc wait state so when we get more info, we'll be
     * able to try it again. */
  } SMARTLIST_FOREACH_END(entry_conn);

  /* We don't have ownership of those objects. */
  smartlist_free(entry_conns);
}

/** A v3 HS circuit successfully connected to the hidden service. Update the
 * stream state at <b>hs_conn_ident</b> appropriately. */
static void
note_connection_attempt_succeeded(const hs_ident_edge_conn_t *hs_conn_ident)
{
  tor_assert(hs_conn_ident);

  /* Remove from the hid serv cache all requests for that service so we can
   * query the HSDir again later on for various reasons. */
  purge_hid_serv_request(&hs_conn_ident->identity_pk);

  /* The v2 subsystem cleans up the intro point time out flag at this stage.
   * We don't try to do it here because we still need to keep intact the intro
   * point state for future connections. Even though we are able to connect to
   * the service, doesn't mean we should reset the timed out intro points.
   *
   * It is not possible to have successfully connected to an intro point
   * present in our cache that was on error or timed out. Every entry in that
   * cache have a 2 minutes lifetime so ultimately the intro point(s) state
   * will be reset and thus possible to be retried. */
}

/** Given the pubkey of a hidden service in <b>onion_identity_pk</b>, fetch its
 * descriptor by launching a dir connection to <b>hsdir</b>. Return a
 * hs_client_fetch_status_t status code depending on how it went. */
static hs_client_fetch_status_t
directory_launch_v3_desc_fetch(const ed25519_public_key_t *onion_identity_pk,
                               const routerstatus_t *hsdir)
{
  uint64_t current_time_period = hs_get_time_period_num(0);
  ed25519_public_key_t blinded_pubkey;
  char base64_blinded_pubkey[ED25519_BASE64_LEN + 1];
  hs_ident_dir_conn_t hs_conn_dir_ident;

  tor_assert(hsdir);
  tor_assert(onion_identity_pk);

  /* Get blinded pubkey */
  hs_build_blinded_pubkey(onion_identity_pk, NULL, 0,
                          current_time_period, &blinded_pubkey);
  /* ...and base64 it. */
  ed25519_public_to_base64(base64_blinded_pubkey, &blinded_pubkey);

  /* Copy onion pk to a dir_ident so that we attach it to the dir conn */
  hs_ident_dir_conn_init(onion_identity_pk, &blinded_pubkey,
                         &hs_conn_dir_ident);

  /* Setup directory request */
  directory_request_t *req =
    directory_request_new(DIR_PURPOSE_FETCH_HSDESC);
  directory_request_set_routerstatus(req, hsdir);
  directory_request_set_indirection(req, DIRIND_ANONYMOUS);
  directory_request_set_resource(req, base64_blinded_pubkey);
  directory_request_fetch_set_hs_ident(req, &hs_conn_dir_ident);
  directory_initiate_request(req);
  directory_request_free(req);

  log_info(LD_REND, "Descriptor fetch request for service %s with blinded "
                    "key %s to directory %s",
           safe_str_client(ed25519_fmt(onion_identity_pk)),
           safe_str_client(base64_blinded_pubkey),
           safe_str_client(routerstatus_describe(hsdir)));

  /* Fire a REQUESTED event on the control port. */
  hs_control_desc_event_requested(onion_identity_pk, base64_blinded_pubkey,
                                  hsdir);

  /* Cleanup memory. */
  memwipe(&blinded_pubkey, 0, sizeof(blinded_pubkey));
  memwipe(base64_blinded_pubkey, 0, sizeof(base64_blinded_pubkey));
  memwipe(&hs_conn_dir_ident, 0, sizeof(hs_conn_dir_ident));

  return HS_CLIENT_FETCH_LAUNCHED;
}

/** Return the HSDir we should use to fetch the descriptor of the hidden
 *  service with identity key <b>onion_identity_pk</b>. */
STATIC routerstatus_t *
pick_hsdir_v3(const ed25519_public_key_t *onion_identity_pk)
{
  char base64_blinded_pubkey[ED25519_BASE64_LEN + 1];
  uint64_t current_time_period = hs_get_time_period_num(0);
  smartlist_t *responsible_hsdirs = NULL;
  ed25519_public_key_t blinded_pubkey;
  routerstatus_t *hsdir_rs = NULL;

  tor_assert(onion_identity_pk);

  /* Get blinded pubkey of hidden service */
  hs_build_blinded_pubkey(onion_identity_pk, NULL, 0,
                          current_time_period, &blinded_pubkey);
  /* ...and base64 it. */
  ed25519_public_to_base64(base64_blinded_pubkey, &blinded_pubkey);

  /* Get responsible hsdirs of service for this time period */
  responsible_hsdirs = smartlist_new();

  hs_get_responsible_hsdirs(&blinded_pubkey, current_time_period,
                            0, 1, responsible_hsdirs);

  log_debug(LD_REND, "Found %d responsible HSDirs and about to pick one.",
           smartlist_len(responsible_hsdirs));

  /* Pick an HSDir from the responsible ones. The ownership of
   * responsible_hsdirs is given to this function so no need to free it. */
  hsdir_rs = hs_pick_hsdir(responsible_hsdirs, base64_blinded_pubkey, NULL);

  return hsdir_rs;
}

/** Fetch a v3 descriptor using the given <b>onion_identity_pk</b>.
 *
 * On success, HS_CLIENT_FETCH_LAUNCHED is returned. Otherwise, an error from
 * hs_client_fetch_status_t is returned. */
MOCK_IMPL(STATIC hs_client_fetch_status_t,
fetch_v3_desc, (const ed25519_public_key_t *onion_identity_pk))
{
  routerstatus_t *hsdir_rs =NULL;

  tor_assert(onion_identity_pk);

  hsdir_rs = pick_hsdir_v3(onion_identity_pk);
  if (!hsdir_rs) {
    log_info(LD_REND, "Couldn't pick a v3 hsdir.");
    return HS_CLIENT_FETCH_NO_HSDIRS;
  }

  return directory_launch_v3_desc_fetch(onion_identity_pk, hsdir_rs);
}

/** With a given <b>onion_identity_pk</b>, fetch its descriptor. If
 * <b>hsdirs</b> is specified, use the directory servers specified in the list.
 * Else, use a random server. */
void
hs_client_launch_v3_desc_fetch(const ed25519_public_key_t *onion_identity_pk,
                               const smartlist_t *hsdirs)
{
  tor_assert(onion_identity_pk);

  if (hsdirs != NULL) {
    SMARTLIST_FOREACH_BEGIN(hsdirs, const routerstatus_t *, hsdir) {
      directory_launch_v3_desc_fetch(onion_identity_pk, hsdir);
    } SMARTLIST_FOREACH_END(hsdir);
  } else {
    fetch_v3_desc(onion_identity_pk);
  }
}

/** Make sure that the given v3 origin circuit circ is a valid correct
 * introduction circuit. This will BUG() on any problems and hard assert if
 * the anonymity of the circuit is not ok. Return 0 on success else -1 where
 * the circuit should be mark for closed immediately. */
static int
intro_circ_is_ok(const origin_circuit_t *circ)
{
  int ret = 0;

  tor_assert(circ);

  if (BUG(TO_CIRCUIT(circ)->purpose != CIRCUIT_PURPOSE_C_INTRODUCING &&
          TO_CIRCUIT(circ)->purpose != CIRCUIT_PURPOSE_C_INTRODUCE_ACK_WAIT &&
          TO_CIRCUIT(circ)->purpose != CIRCUIT_PURPOSE_C_INTRODUCE_ACKED)) {
    ret = -1;
  }
  if (BUG(circ->hs_ident == NULL)) {
    ret = -1;
  }
  if (BUG(!hs_ident_intro_circ_is_valid(circ->hs_ident))) {
    ret = -1;
  }

  /* This can stop the tor daemon but we want that since if we don't have
   * anonymity on this circuit, something went really wrong. */
  assert_circ_anonymity_ok(circ, get_options());
  return ret;
}

/** Find a descriptor intro point object that matches the given ident in the
 * given descriptor desc. Return NULL if not found. */
static const hs_desc_intro_point_t *
find_desc_intro_point_by_ident(const hs_ident_circuit_t *ident,
                               const hs_descriptor_t *desc)
{
  const hs_desc_intro_point_t *intro_point = NULL;

  tor_assert(ident);
  tor_assert(desc);

  SMARTLIST_FOREACH_BEGIN(desc->encrypted_data.intro_points,
                          const hs_desc_intro_point_t *, ip) {
    if (ed25519_pubkey_eq(&ident->intro_auth_pk,
                          &ip->auth_key_cert->signed_key)) {
      intro_point = ip;
      break;
    }
  } SMARTLIST_FOREACH_END(ip);

  return intro_point;
}

/** Find a descriptor intro point object from the descriptor object desc that
 * matches the given legacy identity digest in legacy_id. Return NULL if not
 * found. */
static hs_desc_intro_point_t *
find_desc_intro_point_by_legacy_id(const char *legacy_id,
                                   const hs_descriptor_t *desc)
{
  hs_desc_intro_point_t *ret_ip = NULL;

  tor_assert(legacy_id);
  tor_assert(desc);

  /* We will go over every intro point and try to find which one is linked to
   * that circuit. Those lists are small so it's not that expensive. */
  SMARTLIST_FOREACH_BEGIN(desc->encrypted_data.intro_points,
                          hs_desc_intro_point_t *, ip) {
    SMARTLIST_FOREACH_BEGIN(ip->link_specifiers,
                            const link_specifier_t *, lspec) {
      /* Not all tor node have an ed25519 identity key so we still rely on the
       * legacy identity digest. */
      if (link_specifier_get_ls_type(lspec) != LS_LEGACY_ID) {
        continue;
      }
      if (fast_memneq(legacy_id,
                      link_specifier_getconstarray_un_legacy_id(lspec),
                      DIGEST_LEN)) {
        break;
      }
      /* Found it. */
      ret_ip = ip;
      goto end;
    } SMARTLIST_FOREACH_END(lspec);
  } SMARTLIST_FOREACH_END(ip);

 end:
  return ret_ip;
}

/** Send an INTRODUCE1 cell along the intro circuit and populate the rend
 * circuit identifier with the needed key material for the e2e encryption.
 * Return 0 on success, -1 if there is a transient error such that an action
 * has been taken to recover and -2 if there is a permanent error indicating
 * that both circuits were closed. */
static int
send_introduce1(origin_circuit_t *intro_circ,
                origin_circuit_t *rend_circ)
{
  int status;
  char onion_address[HS_SERVICE_ADDR_LEN_BASE32 + 1];
  const ed25519_public_key_t *service_identity_pk = NULL;
  const hs_desc_intro_point_t *ip;

  tor_assert(rend_circ);
  if (intro_circ_is_ok(intro_circ) < 0) {
    goto perm_err;
  }

  service_identity_pk = &intro_circ->hs_ident->identity_pk;
  /* For logging purposes. There will be a time where the hs_ident will have a
   * version number but for now there is none because it's all v3. */
  hs_build_address(service_identity_pk, HS_VERSION_THREE, onion_address);

  log_info(LD_REND, "Sending INTRODUCE1 cell to service %s on circuit %u",
           safe_str_client(onion_address), TO_CIRCUIT(intro_circ)->n_circ_id);

  /* 1) Get descriptor from our cache. */
  const hs_descriptor_t *desc =
    hs_cache_lookup_as_client(service_identity_pk);
  if (desc == NULL || !hs_client_any_intro_points_usable(service_identity_pk,
                                                         desc)) {
    log_info(LD_REND, "Request to %s %s. Trying to fetch a new descriptor.",
             safe_str_client(onion_address),
             (desc) ? "didn't have usable intro points" :
             "didn't have a descriptor");
    hs_client_refetch_hsdesc(service_identity_pk);
    /* We just triggered a refetch, make sure every connections are back
     * waiting for that descriptor. */
    flag_all_conn_wait_desc(service_identity_pk);
    /* We just asked for a refetch so this is a transient error. */
    goto tran_err;
  }

  /* We need to find which intro point in the descriptor we are connected to
   * on intro_circ. */
  ip = find_desc_intro_point_by_ident(intro_circ->hs_ident, desc);
  if (ip == NULL) {
    /* The following is possible if the descriptor was changed while we had
     * this introduction circuit open and waiting for the rendezvous circuit to
     * be ready. Which results in this situation where we can't find the
     * corresponding intro point within the descriptor of the service. */
    log_info(LD_REND, "Unable to find introduction point for service %s "
                      "while trying to send an INTRODUCE1 cell.",
             safe_str_client(onion_address));
    goto perm_err;
  }

  /* Send the INTRODUCE1 cell. */
  if (hs_circ_send_introduce1(intro_circ, rend_circ, ip,
                              &desc->subcredential) < 0) {
    if (TO_CIRCUIT(intro_circ)->marked_for_close) {
      /* If the introduction circuit was closed, we were unable to send the
       * cell for some reasons. In any case, the intro circuit has to be
       * closed by the above function. We'll return a transient error so tor
       * can recover and pick a new intro point. To avoid picking that same
       * intro point, we'll note down the intro point failure so it doesn't
       * get reused. */
      hs_cache_client_intro_state_note(service_identity_pk,
                                       &intro_circ->hs_ident->intro_auth_pk,
                                       INTRO_POINT_FAILURE_GENERIC);
    }
    /* It is also possible that the rendezvous circuit was closed due to being
     * unable to use the rendezvous point node_t so in that case, we also want
     * to recover and let tor pick a new one. */
    goto tran_err;
  }

  /* Cell has been sent successfully. Copy the introduction point
   * authentication and encryption key in the rendezvous circuit identifier so
   * we can compute the ntor keys when we receive the RENDEZVOUS2 cell. */
  memcpy(&rend_circ->hs_ident->intro_enc_pk, &ip->enc_key,
         sizeof(rend_circ->hs_ident->intro_enc_pk));
  ed25519_pubkey_copy(&rend_circ->hs_ident->intro_auth_pk,
                      &intro_circ->hs_ident->intro_auth_pk);

  /* Now, we wait for an ACK or NAK on this circuit. */
  circuit_change_purpose(TO_CIRCUIT(intro_circ),
                         CIRCUIT_PURPOSE_C_INTRODUCE_ACK_WAIT);
  /* Set timestamp_dirty, because circuit_expire_building expects it to
   * specify when a circuit entered the _C_INTRODUCE_ACK_WAIT state. */
  TO_CIRCUIT(intro_circ)->timestamp_dirty = time(NULL);
  pathbias_count_use_attempt(intro_circ);

  /* Success. */
  status = 0;
  goto end;

 perm_err:
  /* Permanent error: it is possible that the intro circuit was closed prior
   * because we weren't able to send the cell. Make sure we don't double close
   * it which would result in a warning. */
  if (!TO_CIRCUIT(intro_circ)->marked_for_close) {
    circuit_mark_for_close(TO_CIRCUIT(intro_circ), END_CIRC_REASON_INTERNAL);
  }
  circuit_mark_for_close(TO_CIRCUIT(rend_circ), END_CIRC_REASON_INTERNAL);
  status = -2;
  goto end;

 tran_err:
  status = -1;

 end:
  memwipe(onion_address, 0, sizeof(onion_address));
  return status;
}

/** Using the introduction circuit circ, setup the authentication key of the
 * intro point this circuit has extended to. */
static void
setup_intro_circ_auth_key(origin_circuit_t *circ)
{
  const hs_descriptor_t *desc;
  const hs_desc_intro_point_t *ip;

  tor_assert(circ);

  desc = hs_cache_lookup_as_client(&circ->hs_ident->identity_pk);
  if (desc == NULL) {
    /* There is a very small race window between the opening of this circuit
     * and the client descriptor cache that gets purged (NEWNYM) or the
     * cleaned up because it expired. Mark the circuit for close so a new
     * descriptor fetch can occur. */
    circuit_mark_for_close(TO_CIRCUIT(circ), END_CIRC_REASON_INTERNAL);
    goto end;
  }

  /* We will go over every intro point and try to find which one is linked to
   * that circuit. Those lists are small so it's not that expensive. */
  ip = find_desc_intro_point_by_legacy_id(
                       circ->build_state->chosen_exit->identity_digest, desc);
  if (ip) {
    /* We got it, copy its authentication key to the identifier. */
    ed25519_pubkey_copy(&circ->hs_ident->intro_auth_pk,
                        &ip->auth_key_cert->signed_key);
    goto end;
  }

  /* Reaching this point means we didn't find any intro point for this circuit
   * which is not supposed to happen. */
  tor_assert_nonfatal_unreached();

 end:
  return;
}

/** Called when an introduction circuit has opened. */
static void
client_intro_circ_has_opened(origin_circuit_t *circ)
{
  tor_assert(circ);
  tor_assert(TO_CIRCUIT(circ)->purpose == CIRCUIT_PURPOSE_C_INTRODUCING);
  log_info(LD_REND, "Introduction circuit %u has opened. Attaching streams.",
           (unsigned int) TO_CIRCUIT(circ)->n_circ_id);

  /* This is an introduction circuit so we'll attach the correct
   * authentication key to the circuit identifier so it can be identified
   * properly later on. */
  setup_intro_circ_auth_key(circ);

  connection_ap_attach_pending(1);
}

/** Called when a rendezvous circuit has opened. */
static void
client_rendezvous_circ_has_opened(origin_circuit_t *circ)
{
  tor_assert(circ);
  tor_assert(TO_CIRCUIT(circ)->purpose == CIRCUIT_PURPOSE_C_ESTABLISH_REND);

  const extend_info_t *rp_ei = circ->build_state->chosen_exit;

  /* Check that we didn't accidentally choose a node that does not understand
   * the v3 rendezvous protocol */
  if (rp_ei) {
    const node_t *rp_node = node_get_by_id(rp_ei->identity_digest);
    if (rp_node) {
      if (BUG(!node_supports_v3_rendezvous_point(rp_node))) {
        return;
      }
    }
  }

  log_info(LD_REND, "Rendezvous circuit has opened to %s.",
           safe_str_client(extend_info_describe(rp_ei)));

  /* Ignore returned value, nothing we can really do. On failure, the circuit
   * will be marked for close. */
  hs_circ_send_establish_rendezvous(circ);

  /* Register rend circuit in circuitmap if it's still alive. */
  if (!TO_CIRCUIT(circ)->marked_for_close) {
    hs_circuitmap_register_rend_circ_client_side(circ,
                                     circ->hs_ident->rendezvous_cookie);
  }
}

/** This is an helper function that convert a descriptor intro point object ip
 * to a newly allocated extend_info_t object fully initialized. Return NULL if
 * we can't convert it for which chances are that we are missing or malformed
 * link specifiers. */
STATIC extend_info_t *
desc_intro_point_to_extend_info(const hs_desc_intro_point_t *ip)
{
  extend_info_t *ei;

  tor_assert(ip);

  /* Explicitly put the direct connection option to 0 because this is client
   * side and there is no such thing as a non anonymous client. */
  ei = hs_get_extend_info_from_lspecs(ip->link_specifiers, &ip->onion_key, 0);

  return ei;
}

/** Return true iff the intro point ip for the service service_pk is usable.
 * This function checks if the intro point is in the client intro state cache
 * and checks at the failures. It is considered usable if:
 *   - No error happened (INTRO_POINT_FAILURE_GENERIC)
 *   - It is not flagged as timed out (INTRO_POINT_FAILURE_TIMEOUT)
 *   - The unreachable count is lower than
 *     MAX_INTRO_POINT_REACHABILITY_FAILURES (INTRO_POINT_FAILURE_UNREACHABLE)
 */
static int
intro_point_is_usable(const ed25519_public_key_t *service_pk,
                      const hs_desc_intro_point_t *ip)
{
  const hs_cache_intro_state_t *state;

  tor_assert(service_pk);
  tor_assert(ip);

  state = hs_cache_client_intro_state_find(service_pk,
                                           &ip->auth_key_cert->signed_key);
  if (state == NULL) {
    /* This means we've never encountered any problem thus usable. */
    goto usable;
  }
  if (state->error) {
    log_info(LD_REND, "Intro point with auth key %s had an error. Not usable",
             safe_str_client(ed25519_fmt(&ip->auth_key_cert->signed_key)));
    goto not_usable;
  }
  if (state->timed_out) {
    log_info(LD_REND, "Intro point with auth key %s timed out. Not usable",
             safe_str_client(ed25519_fmt(&ip->auth_key_cert->signed_key)));
    goto not_usable;
  }
  if (state->unreachable_count >= MAX_INTRO_POINT_REACHABILITY_FAILURES) {
    log_info(LD_REND, "Intro point with auth key %s unreachable. Not usable",
             safe_str_client(ed25519_fmt(&ip->auth_key_cert->signed_key)));
    goto not_usable;
  }

 usable:
  return 1;
 not_usable:
  return 0;
}

/** Using a descriptor desc, return a newly allocated extend_info_t object of a
 * randomly picked introduction point from its list. Return NULL if none are
 * usable. */
STATIC extend_info_t *
client_get_random_intro(const ed25519_public_key_t *service_pk)
{
  extend_info_t *ei = NULL, *ei_excluded = NULL;
  smartlist_t *usable_ips = NULL;
  const hs_descriptor_t *desc;
  const hs_desc_encrypted_data_t *enc_data;
  const or_options_t *options = get_options();
  /* Calculate the onion address for logging purposes */
  char onion_address[HS_SERVICE_ADDR_LEN_BASE32 + 1];

  tor_assert(service_pk);

  desc = hs_cache_lookup_as_client(service_pk);
  /* Assume the service is v3 if the descriptor is missing. This is ok,
   * because we only use the address in log messages */
  hs_build_address(service_pk,
                   desc ? desc->plaintext_data.version : HS_VERSION_THREE,
                   onion_address);
  if (desc == NULL || !hs_client_any_intro_points_usable(service_pk,
                                                         desc)) {
    log_info(LD_REND, "Unable to randomly select an introduction point "
             "for service %s because descriptor %s. We can't connect.",
             safe_str_client(onion_address),
             (desc) ? "doesn't have any usable intro points"
                    : "is missing (assuming v3 onion address)");
    goto end;
  }

  enc_data = &desc->encrypted_data;
  usable_ips = smartlist_new();
  smartlist_add_all(usable_ips, enc_data->intro_points);
  while (smartlist_len(usable_ips) != 0) {
    int idx;
    const hs_desc_intro_point_t *ip;

    /* Pick a random intro point and immediately remove it from the usable
     * list so we don't pick it again if we have to iterate more. */
    idx = crypto_rand_int(smartlist_len(usable_ips));
    ip = smartlist_get(usable_ips, idx);
    smartlist_del(usable_ips, idx);

    /* We need to make sure we have a usable intro points which is in a good
     * state in our cache. */
    if (!intro_point_is_usable(service_pk, ip)) {
      continue;
    }

    /* Generate an extend info object from the intro point object. */
    ei = desc_intro_point_to_extend_info(ip);
    if (ei == NULL) {
      /* We can get here for instance if the intro point is a private address
       * and we aren't allowed to extend to those. */
      log_info(LD_REND, "Unable to select introduction point with auth key %s "
               "for service %s, because we could not extend to it.",
               safe_str_client(ed25519_fmt(&ip->auth_key_cert->signed_key)),
               safe_str_client(onion_address));
      continue;
    }

    /* Test the pick against ExcludeNodes. */
    if (routerset_contains_extendinfo(options->ExcludeNodes, ei)) {
      /* If this pick is in the ExcludeNodes list, we keep its reference so if
       * we ever end up not being able to pick anything else and StrictNodes is
       * unset, we'll use it. */
      if (ei_excluded) {
        /* If something was already here free it. After the loop is gone we
         * will examine the last excluded intro point, and that's fine since
         * that's random anyway */
        extend_info_free(ei_excluded);
      }
      ei_excluded = ei;
      continue;
    }

    /* Good pick! Let's go with this. */
    goto end;
  }

  /* Reaching this point means a couple of things. Either we can't use any of
   * the intro point listed because the IP address can't be extended to or it
   * is listed in the ExcludeNodes list. In the later case, if StrictNodes is
   * set, we are forced to not use anything. */
  ei = ei_excluded;
  if (options->StrictNodes) {
    log_warn(LD_REND, "Every introduction point for service %s is in the "
             "ExcludeNodes set and StrictNodes is set. We can't connect.",
             safe_str_client(onion_address));
    extend_info_free(ei);
    ei = NULL;
  } else {
    log_fn(LOG_PROTOCOL_WARN, LD_REND, "Every introduction point for service "
           "%s is unusable or we can't extend to it. We can't connect.",
           safe_str_client(onion_address));
  }

 end:
  smartlist_free(usable_ips);
  memwipe(onion_address, 0, sizeof(onion_address));
  return ei;
}

/** For this introduction circuit, we'll look at if we have any usable
 * introduction point left for this service. If so, we'll use the circuit to
 * re-extend to a new intro point. Else, we'll close the circuit and its
 * corresponding rendezvous circuit. Return 0 if we are re-extending else -1
 * if we are closing the circuits.
 *
 * This is called when getting an INTRODUCE_ACK cell with a NACK. */
static int
close_or_reextend_intro_circ(origin_circuit_t *intro_circ)
{
  int ret = -1;
  const hs_descriptor_t *desc;
  origin_circuit_t *rend_circ;

  tor_assert(intro_circ);

  desc = hs_cache_lookup_as_client(&intro_circ->hs_ident->identity_pk);
  if (BUG(desc == NULL)) {
    /* We can't continue without a descriptor. */
    goto close;
  }
  /* We still have the descriptor, great! Let's try to see if we can
   * re-extend by looking up if there are any usable intro points. */
  if (!hs_client_any_intro_points_usable(&intro_circ->hs_ident->identity_pk,
                                         desc)) {
    goto close;
  }
  /* Try to re-extend now. */
  if (hs_client_reextend_intro_circuit(intro_circ) < 0) {
    goto close;
  }
  /* Success on re-extending. Don't return an error. */
  ret = 0;
  goto end;

 close:
  /* Change the intro circuit purpose before so we don't report an intro point
   * failure again triggering an extra descriptor fetch. The circuit can
   * already be closed on failure to re-extend. */
  if (!TO_CIRCUIT(intro_circ)->marked_for_close) {
    circuit_change_purpose(TO_CIRCUIT(intro_circ),
                           CIRCUIT_PURPOSE_C_INTRODUCE_ACKED);
    circuit_mark_for_close(TO_CIRCUIT(intro_circ), END_CIRC_REASON_FINISHED);
  }
  /* Close the related rendezvous circuit. */
  rend_circ = hs_circuitmap_get_rend_circ_client_side(
                                     intro_circ->hs_ident->rendezvous_cookie);
  /* The rendezvous circuit might have collapsed while the INTRODUCE_ACK was
   * inflight so we can't expect one every time. */
  if (rend_circ) {
    circuit_mark_for_close(TO_CIRCUIT(rend_circ), END_CIRC_REASON_FINISHED);
  }

 end:
  return ret;
}

/** Called when we get an INTRODUCE_ACK success status code. Do the appropriate
 * actions for the rendezvous point and finally close intro_circ. */
static void
handle_introduce_ack_success(origin_circuit_t *intro_circ)
{
  origin_circuit_t *rend_circ = NULL;

  tor_assert(intro_circ);

  log_info(LD_REND, "Received INTRODUCE_ACK ack! Informing rendezvous");

  /* Get the rendezvous circuit for this rendezvous cookie. */
  uint8_t *rendezvous_cookie = intro_circ->hs_ident->rendezvous_cookie;
  rend_circ =
  hs_circuitmap_get_established_rend_circ_client_side(rendezvous_cookie);
  if (rend_circ == NULL) {
    log_warn(LD_REND, "Can't find any rendezvous circuit. Stopping");
    goto end;
  }

  assert_circ_anonymity_ok(rend_circ, get_options());

  /* It is possible to get a RENDEZVOUS2 cell before the INTRODUCE_ACK which
   * means that the circuit will be joined and already transmitting data. In
   * that case, simply skip the purpose change and close the intro circuit
   * like it should be. */
  if (TO_CIRCUIT(rend_circ)->purpose == CIRCUIT_PURPOSE_C_REND_JOINED) {
    goto end;
  }
  circuit_change_purpose(TO_CIRCUIT(rend_circ),
                         CIRCUIT_PURPOSE_C_REND_READY_INTRO_ACKED);
  /* Set timestamp_dirty, because circuit_expire_building expects it to
   * specify when a circuit entered the
   * CIRCUIT_PURPOSE_C_REND_READY_INTRO_ACKED state. */
  TO_CIRCUIT(rend_circ)->timestamp_dirty = time(NULL);

 end:
  /* We don't need the intro circuit anymore. It did what it had to do! */
  circuit_change_purpose(TO_CIRCUIT(intro_circ),
                         CIRCUIT_PURPOSE_C_INTRODUCE_ACKED);
  circuit_mark_for_close(TO_CIRCUIT(intro_circ), END_CIRC_REASON_FINISHED);

  /* XXX: Close pending intro circuits we might have in parallel. */
  return;
}

/** Called when we get an INTRODUCE_ACK failure status code. Depending on our
 * failure cache status, either close the circuit or re-extend to a new
 * introduction point. */
static void
handle_introduce_ack_bad(origin_circuit_t *circ, int status)
{
  tor_assert(circ);

  log_info(LD_REND, "Received INTRODUCE_ACK nack by %s. Reason: %u",
      safe_str_client(extend_info_describe(circ->build_state->chosen_exit)),
      status);

  /* It's a NAK. The introduction point didn't relay our request. */
  circuit_change_purpose(TO_CIRCUIT(circ), CIRCUIT_PURPOSE_C_INTRODUCING);

  /* Note down this failure in the intro point failure cache. Depending on how
   * many times we've tried this intro point, close it or reextend. */
  hs_cache_client_intro_state_note(&circ->hs_ident->identity_pk,
                                   &circ->hs_ident->intro_auth_pk,
                                   INTRO_POINT_FAILURE_GENERIC);
}

/** Called when we get an INTRODUCE_ACK on the intro circuit circ. The encoded
 * cell is in payload of length payload_len. Return 0 on success else a
 * negative value. The circuit is either close or reuse to re-extend to a new
 * introduction point. */
static int
handle_introduce_ack(origin_circuit_t *circ, const uint8_t *payload,
                     size_t payload_len)
{
  int status, ret = -1;

  tor_assert(circ);
  tor_assert(circ->build_state);
  tor_assert(circ->build_state->chosen_exit);
  assert_circ_anonymity_ok(circ, get_options());
  tor_assert(payload);

  status = hs_cell_parse_introduce_ack(payload, payload_len);
  switch (status) {
  case TRUNNEL_HS_INTRO_ACK_STATUS_SUCCESS:
    ret = 0;
    handle_introduce_ack_success(circ);
    goto end;
  case TRUNNEL_HS_INTRO_ACK_STATUS_UNKNOWN_ID:
  case TRUNNEL_HS_INTRO_ACK_STATUS_BAD_FORMAT:
  /* It is possible that the intro point can send us an unknown status code
   * for the NACK that we do not know about like a new code for instance.
   * Just fallthrough so we can note down the NACK and re-extend. */
  default:
    handle_introduce_ack_bad(circ, status);
    /* We are going to see if we have to close the circuits (IP and RP) or we
     * can re-extend to a new intro point. */
    ret = close_or_reextend_intro_circ(circ);
    break;
  }

 end:
  return ret;
}

/** Called when we get a RENDEZVOUS2 cell on the rendezvous circuit circ. The
 * encoded cell is in payload of length payload_len. Return 0 on success or a
 * negative value on error. On error, the circuit is marked for close. */
STATIC int
handle_rendezvous2(origin_circuit_t *circ, const uint8_t *payload,
                   size_t payload_len)
{
  int ret = -1;
  curve25519_public_key_t server_pk;
  uint8_t auth_mac[DIGEST256_LEN] = {0};
  uint8_t handshake_info[CURVE25519_PUBKEY_LEN + sizeof(auth_mac)] = {0};
  hs_ntor_rend_cell_keys_t keys;
  const hs_ident_circuit_t *ident;

  tor_assert(circ);
  tor_assert(payload);

  /* Make things easier. */
  ident = circ->hs_ident;
  tor_assert(ident);

  if (hs_cell_parse_rendezvous2(payload, payload_len, handshake_info,
                                sizeof(handshake_info)) < 0) {
    goto err;
  }
  /* Get from the handshake info the SERVER_PK and AUTH_MAC. */
  memcpy(&server_pk, handshake_info, CURVE25519_PUBKEY_LEN);
  memcpy(auth_mac, handshake_info + CURVE25519_PUBKEY_LEN, sizeof(auth_mac));

  /* Generate the handshake info. */
  if (hs_ntor_client_get_rendezvous1_keys(&ident->intro_auth_pk,
                                          &ident->rendezvous_client_kp,
                                          &ident->intro_enc_pk, &server_pk,
                                          &keys) < 0) {
    log_info(LD_REND, "Unable to compute the rendezvous keys.");
    goto err;
  }

  /* Critical check, make sure that the MAC matches what we got with what we
   * computed just above. */
  if (!hs_ntor_client_rendezvous2_mac_is_good(&keys, auth_mac)) {
    log_info(LD_REND, "Invalid MAC in RENDEZVOUS2. Rejecting cell.");
    goto err;
  }

  /* Setup the e2e encryption on the circuit and finalize its state. */
  if (hs_circuit_setup_e2e_rend_circ(circ, keys.ntor_key_seed,
                                     sizeof(keys.ntor_key_seed), 0) < 0) {
    log_info(LD_REND, "Unable to setup the e2e encryption.");
    goto err;
  }
  /* Success. Hidden service connection finalized! */
  ret = 0;
  goto end;

 err:
  circuit_mark_for_close(TO_CIRCUIT(circ), END_CIRC_REASON_TORPROTOCOL);
 end:
  memwipe(&keys, 0, sizeof(keys));
  return ret;
}

/** Return true iff the client can fetch a descriptor for this service public
 * identity key and status_out if not NULL is untouched. If the client can
 * _not_ fetch the descriptor and if status_out is not NULL, it is set with
 * the fetch status code. */
static unsigned int
can_client_refetch_desc(const ed25519_public_key_t *identity_pk,
                        hs_client_fetch_status_t *status_out)
{
  hs_client_fetch_status_t status;

  tor_assert(identity_pk);

  /* Are we configured to fetch descriptors? */
  if (!get_options()->FetchHidServDescriptors) {
    log_warn(LD_REND, "We received an onion address for a hidden service "
                      "descriptor but we are configured to not fetch.");
    status = HS_CLIENT_FETCH_NOT_ALLOWED;
    goto cannot;
  }

  /* Without a live consensus we can't do any client actions. It is needed to
   * compute the hashring for a service. */
  if (!networkstatus_get_live_consensus(approx_time())) {
    log_info(LD_REND, "Can't fetch descriptor for service %s because we "
                      "are missing a live consensus. Stalling connection.",
             safe_str_client(ed25519_fmt(identity_pk)));
    status = HS_CLIENT_FETCH_MISSING_INFO;
    goto cannot;
  }

  if (!router_have_minimum_dir_info()) {
    log_info(LD_REND, "Can't fetch descriptor for service %s because we "
                      "dont have enough descriptors. Stalling connection.",
             safe_str_client(ed25519_fmt(identity_pk)));
    status = HS_CLIENT_FETCH_MISSING_INFO;
    goto cannot;
  }

  /* Check if fetching a desc for this HS is useful to us right now */
  {
    const hs_descriptor_t *cached_desc = NULL;
    cached_desc = hs_cache_lookup_as_client(identity_pk);
    if (cached_desc && hs_client_any_intro_points_usable(identity_pk,
                                                         cached_desc)) {
      log_info(LD_GENERAL, "We would fetch a v3 hidden service descriptor "
                           "but we already have a usable descriptor.");
      status = HS_CLIENT_FETCH_HAVE_DESC;
      goto cannot;
    }
  }

  /* Don't try to refetch while we have a pending request for it. */
  if (directory_request_is_pending(identity_pk)) {
    log_info(LD_REND, "Already a pending directory request. Waiting on it.");
    status = HS_CLIENT_FETCH_PENDING;
    goto cannot;
  }

  /* Yes, client can fetch! */
  return 1;
 cannot:
  if (status_out) {
    *status_out = status;
  }
  return 0;
}

/** Purge the client authorization cache of all ephemeral entries that is the
 * entries that are not flagged with CLIENT_AUTH_FLAG_IS_PERMANENT.
 *
 * This is called from the hs_client_purge_state() used by a SIGNEWNYM. */
STATIC void
purge_ephemeral_client_auth(void)
{
  DIGEST256MAP_FOREACH_MODIFY(client_auths, key,
                              hs_client_service_authorization_t *, auth) {
    /* Cleanup every entry that are _NOT_ permanent that is ephemeral. */
    if (!(auth->flags & CLIENT_AUTH_FLAG_IS_PERMANENT)) {
      MAP_DEL_CURRENT(key);
      client_service_authorization_free(auth);
    }
  } DIGESTMAP_FOREACH_END;

  log_info(LD_REND, "Client onion service ephemeral authorization "
                    "cache has been purged.");
}

/** Return the client auth in the map using the service identity public key.
 * Return NULL if it does not exist in the map. */
static hs_client_service_authorization_t *
find_client_auth(const ed25519_public_key_t *service_identity_pk)
{
  /* If the map is not allocated, we can assume that we do not have any client
   * auth information. */
  if (!client_auths) {
    return NULL;
  }
  return digest256map_get(client_auths, service_identity_pk->pubkey);
}

/** This is called when a descriptor has arrived following a fetch request and
 * has been stored in the client cache. The given entry connections, matching
 * the service identity key, will get attached to the service circuit. */
static void
client_desc_has_arrived(const smartlist_t *entry_conns)
{
  time_t now = time(NULL);

  tor_assert(entry_conns);

  SMARTLIST_FOREACH_BEGIN(entry_conns, entry_connection_t *, entry_conn) {
    const hs_descriptor_t *desc;
    edge_connection_t *edge_conn = ENTRY_TO_EDGE_CONN(entry_conn);
    const ed25519_public_key_t *identity_pk =
      &edge_conn->hs_ident->identity_pk;

    /* We were just called because we stored the descriptor for this service
     * so not finding a descriptor means we have a bigger problem. */
    desc = hs_cache_lookup_as_client(identity_pk);
    if (BUG(desc == NULL)) {
      goto end;
    }

    if (!hs_client_any_intro_points_usable(identity_pk, desc)) {
      log_info(LD_REND, "Hidden service descriptor is unusable. "
                        "Closing streams.");
      connection_mark_unattached_ap(entry_conn,
                                    END_STREAM_REASON_RESOLVEFAILED);
      /* We are unable to use the descriptor so remove the directory request
       * from the cache so the next connection can try again. */
      note_connection_attempt_succeeded(edge_conn->hs_ident);
      continue;
    }

    log_info(LD_REND, "Descriptor has arrived. Launching circuits.");

    /* Mark connection as waiting for a circuit since we do have a usable
     * descriptor now. */
    mark_conn_as_waiting_for_circuit(&edge_conn->base_, now);
  } SMARTLIST_FOREACH_END(entry_conn);

 end:
  return;
}

/** This is called when a descriptor fetch was successful but the descriptor
 * couldn't be decrypted due to missing or bad client authorization. */
static void
client_desc_missing_bad_client_auth(const smartlist_t *entry_conns,
                                    hs_desc_decode_status_t status)
{
  tor_assert(entry_conns);

  SMARTLIST_FOREACH_BEGIN(entry_conns, entry_connection_t *, entry_conn) {
    socks5_reply_status_t code;
    if (status == HS_DESC_DECODE_BAD_CLIENT_AUTH) {
      code = SOCKS5_HS_BAD_CLIENT_AUTH;
    } else if (status == HS_DESC_DECODE_NEED_CLIENT_AUTH) {
      code = SOCKS5_HS_MISSING_CLIENT_AUTH;
    } else {
      /* We should not be called with another type of status. Recover by
       * sending a generic error. */
      tor_assert_nonfatal_unreached();
      code = HS_DESC_DECODE_GENERIC_ERROR;
    }
    entry_conn->socks_request->socks_extended_error_code = code;
    connection_mark_unattached_ap(entry_conn, END_STREAM_REASON_MISC);
  } SMARTLIST_FOREACH_END(entry_conn);
}

/** Called when we get a 200 directory fetch status code. */
static void
client_dir_fetch_200(dir_connection_t *dir_conn,
                     const smartlist_t *entry_conns, const char *body)
{
  hs_desc_decode_status_t decode_status;

  tor_assert(dir_conn);
  tor_assert(entry_conns);
  tor_assert(body);

  /* We got something: Try storing it in the cache. */
  decode_status = hs_cache_store_as_client(body,
                                           &dir_conn->hs_ident->identity_pk);
  switch (decode_status) {
  case HS_DESC_DECODE_OK:
  case HS_DESC_DECODE_NEED_CLIENT_AUTH:
  case HS_DESC_DECODE_BAD_CLIENT_AUTH:
    log_info(LD_REND, "Stored hidden service descriptor successfully.");
    TO_CONN(dir_conn)->purpose = DIR_PURPOSE_HAS_FETCHED_HSDESC;
    if (decode_status == HS_DESC_DECODE_OK) {
      client_desc_has_arrived(entry_conns);
    } else {
      /* This handles both client auth decode status. */
      client_desc_missing_bad_client_auth(entry_conns, decode_status);
      log_info(LD_REND, "Stored hidden service descriptor requires "
                         "%s client authorization.",
               decode_status == HS_DESC_DECODE_NEED_CLIENT_AUTH ? "missing"
                                                                : "new");
    }
    /* Fire control port RECEIVED event. */
    hs_control_desc_event_received(dir_conn->hs_ident,
                                   dir_conn->identity_digest);
    hs_control_desc_event_content(dir_conn->hs_ident,
                                  dir_conn->identity_digest, body);
    break;
  case HS_DESC_DECODE_ENCRYPTED_ERROR:
  case HS_DESC_DECODE_SUPERENC_ERROR:
  case HS_DESC_DECODE_PLAINTEXT_ERROR:
  case HS_DESC_DECODE_GENERIC_ERROR:
  default:
    log_info(LD_REND, "Failed to store hidden service descriptor. "
                      "Descriptor decoding status: %d", decode_status);
    /* Fire control port FAILED event. */
    hs_control_desc_event_failed(dir_conn->hs_ident,
                                 dir_conn->identity_digest, "BAD_DESC");
    hs_control_desc_event_content(dir_conn->hs_ident,
                                  dir_conn->identity_digest, NULL);
    break;
  }
}

/** Called when we get a 404 directory fetch status code. */
static void
client_dir_fetch_404(dir_connection_t *dir_conn,
                     const smartlist_t *entry_conns)
{
  tor_assert(entry_conns);

  /* Not there. We'll retry when connection_about_to_close_connection() tries
   * to clean this conn up. */
  log_info(LD_REND, "Fetching hidden service v3 descriptor not found: "
                    "Retrying at another directory.");
  /* Fire control port FAILED event. */
  hs_control_desc_event_failed(dir_conn->hs_ident, dir_conn->identity_digest,
                               "NOT_FOUND");
  hs_control_desc_event_content(dir_conn->hs_ident, dir_conn->identity_digest,
                                NULL);

  /* Flag every entry connections that the descriptor was not found. */
  SMARTLIST_FOREACH_BEGIN(entry_conns, entry_connection_t *, entry_conn) {
    entry_conn->socks_request->socks_extended_error_code =
      SOCKS5_HS_NOT_FOUND;
  } SMARTLIST_FOREACH_END(entry_conn);
}

/** Called when we get a 400 directory fetch status code. */
static void
client_dir_fetch_400(dir_connection_t *dir_conn, const char *reason)
{
  tor_assert(dir_conn);

  log_warn(LD_REND, "Fetching v3 hidden service descriptor failed: "
                    "http status 400 (%s). Dirserver didn't like our "
                    "query? Retrying at another directory.",
           escaped(reason));

  /* Fire control port FAILED event. */
  hs_control_desc_event_failed(dir_conn->hs_ident, dir_conn->identity_digest,
                               "QUERY_REJECTED");
  hs_control_desc_event_content(dir_conn->hs_ident, dir_conn->identity_digest,
                                NULL);
}

/** Called when we get an unexpected directory fetch status code. */
static void
client_dir_fetch_unexpected(dir_connection_t *dir_conn, const char *reason,
                            const int status_code)
{
  tor_assert(dir_conn);

  log_warn(LD_REND, "Fetching v3 hidden service descriptor failed: "
                    "http status %d (%s) response unexpected from HSDir "
                    "server '%s:%d'. Retrying at another directory.",
           status_code, escaped(reason), TO_CONN(dir_conn)->address,
           TO_CONN(dir_conn)->port);
  /* Fire control port FAILED event. */
  hs_control_desc_event_failed(dir_conn->hs_ident, dir_conn->identity_digest,
                               "UNEXPECTED");
  hs_control_desc_event_content(dir_conn->hs_ident, dir_conn->identity_digest,
                                NULL);
}

/** Get the full filename for storing the client auth credentials for the
 *  service in <b>onion_address</b>. The base directory is <b>dir</b>.
 *  This function never returns NULL. */
static char *
get_client_auth_creds_filename(const char *onion_address,
                               const char *dir)
{
  char *full_fname = NULL;
  char *fname;

  tor_asprintf(&fname, "%s.auth_private", onion_address);
  full_fname = hs_path_from_filename(dir, fname);
  tor_free(fname);

  return full_fname;
}

/** Permanently store the credentials in <b>creds</b> to disk.
 *
 *  Return -1 if there was an error while storing the credentials, otherwise
 *  return 0.
 */
static int
store_permanent_client_auth_credentials(
                              const hs_client_service_authorization_t *creds)
{
  const or_options_t *options = get_options();
  char *full_fname = NULL;
  char *file_contents = NULL;
  char priv_key_b32[BASE32_NOPAD_LEN(CURVE25519_PUBKEY_LEN)+1];
  int retval = -1;

  tor_assert(creds->flags & CLIENT_AUTH_FLAG_IS_PERMANENT);

  /* We need ClientOnionAuthDir to be set, otherwise we can't proceed */
  if (!options->ClientOnionAuthDir) {
    log_warn(LD_GENERAL, "Can't register permanent client auth credentials "
             "for %s without ClientOnionAuthDir option. Discarding.",
             creds->onion_address);
    goto err;
  }

  /* Make sure the directory exists and is private enough. */
  if (check_private_dir(options->ClientOnionAuthDir, 0, options->User) < 0) {
    goto err;
  }

  /* Get filename that we should store the credentials */
  full_fname = get_client_auth_creds_filename(creds->onion_address,
                                              options->ClientOnionAuthDir);

  /* Encode client private key */
  base32_encode(priv_key_b32, sizeof(priv_key_b32),
                (char*)creds->enc_seckey.secret_key,
                sizeof(creds->enc_seckey.secret_key));

  /* Get the full file contents and write it to disk! */
  tor_asprintf(&file_contents, "%s:descriptor:x25519:%s",
               creds->onion_address, priv_key_b32);
  if (write_str_to_file(full_fname, file_contents, 0) < 0) {
    log_warn(LD_GENERAL, "Failed to write client auth creds file for %s!",
             creds->onion_address);
    goto err;
  }

  retval = 0;

 err:
  tor_free(file_contents);
  tor_free(full_fname);

  return retval;
}

/** Register the credential <b>creds</b> as part of the client auth subsystem.
 *
 * Takes ownership of <b>creds</b>.
 **/
hs_client_register_auth_status_t
hs_client_register_auth_credentials(hs_client_service_authorization_t *creds)
{
  ed25519_public_key_t service_identity_pk;
  hs_client_service_authorization_t *old_creds = NULL;
  hs_client_register_auth_status_t retval = REGISTER_SUCCESS;

  tor_assert(creds);

  if (!client_auths) {
    client_auths = digest256map_new();
  }

  if (hs_parse_address(creds->onion_address, &service_identity_pk,
                       NULL, NULL) < 0) {
    client_service_authorization_free(creds);
    return REGISTER_FAIL_BAD_ADDRESS;
  }

  /* If we reach this point, the credentials will be stored one way or another:
   * Make them permanent if the user asked us to. */
  if (creds->flags & CLIENT_AUTH_FLAG_IS_PERMANENT) {
    if (store_permanent_client_auth_credentials(creds) < 0) {
      client_service_authorization_free(creds);
      return REGISTER_FAIL_PERMANENT_STORAGE;
    }
  }

  old_creds = digest256map_get(client_auths, service_identity_pk.pubkey);
  if (old_creds) {
    digest256map_remove(client_auths, service_identity_pk.pubkey);
    client_service_authorization_free(old_creds);
    retval = REGISTER_SUCCESS_ALREADY_EXISTS;
  }

  digest256map_set(client_auths, service_identity_pk.pubkey, creds);

  /** Now that we set the new credentials, also try to decrypt any cached
   *  descriptors. */
  if (hs_cache_client_new_auth_parse(&service_identity_pk)) {
    retval = REGISTER_SUCCESS_AND_DECRYPTED;
  }

  return retval;
}

/** Load a client authorization file with <b>filename</b> that is stored under
 *  the global client auth directory, and return a newly-allocated credentials
 *  object if it parsed well. Otherwise, return NULL.
 */
static hs_client_service_authorization_t *
get_creds_from_client_auth_filename(const char *filename,
                                    const or_options_t *options)
{
  hs_client_service_authorization_t *auth = NULL;
  char *client_key_file_path = NULL;
  char *client_key_str = NULL;

  log_info(LD_REND, "Loading a client authorization key file %s...",
           filename);

  if (!auth_key_filename_is_valid(filename)) {
    log_notice(LD_REND, "Client authorization unrecognized filename %s. "
               "File must end in .auth_private. Ignoring.",
               filename);
    goto err;
  }

  /* Create a full path for a file. */
  client_key_file_path = hs_path_from_filename(options->ClientOnionAuthDir,
                                               filename);

  client_key_str = read_file_to_str(client_key_file_path, 0, NULL);
  if (!client_key_str) {
    log_warn(LD_REND, "The file %s cannot be read.", filename);
    goto err;
  }

  auth = parse_auth_file_content(client_key_str);
  if (!auth) {
    goto err;
  }

 err:
  tor_free(client_key_str);
  tor_free(client_key_file_path);

  return auth;
}

/*
 * Remove the file in <b>filename</b> under the global client auth credential
 * storage.
 */
static void
remove_client_auth_creds_file(const char *filename)
{
  char *creds_file_path = NULL;
  const or_options_t *options = get_options();

  creds_file_path = hs_path_from_filename(options->ClientOnionAuthDir,
                                          filename);
  if (tor_unlink(creds_file_path) != 0) {
    log_warn(LD_REND, "Failed to remove client auth file (%s).",
             creds_file_path);
    goto end;
  }

  log_warn(LD_REND, "Successfuly removed client auth file (%s).",
           creds_file_path);

 end:
  tor_free(creds_file_path);
}

/**
 * Find the filesystem file corresponding to the permanent client auth
 * credentials in <b>cred</b> and remove it.
 */
static void
find_and_remove_client_auth_creds_file(
                                 const hs_client_service_authorization_t *cred)
{
  smartlist_t *file_list = NULL;
  const or_options_t *options = get_options();

  tor_assert(cred->flags & CLIENT_AUTH_FLAG_IS_PERMANENT);

  if (!options->ClientOnionAuthDir) {
    log_warn(LD_REND, "Found permanent credential but no ClientOnionAuthDir "
             "configured. There is no file to be removed.");
    goto end;
  }

  file_list = tor_listdir(options->ClientOnionAuthDir);
  if (file_list == NULL) {
    log_warn(LD_REND, "Client authorization key directory %s can't be listed.",
             options->ClientOnionAuthDir);
    goto end;
  }

  SMARTLIST_FOREACH_BEGIN(file_list, const char *, filename) {
    hs_client_service_authorization_t *tmp_cred = NULL;

    tmp_cred = get_creds_from_client_auth_filename(filename, options);
    if (!tmp_cred) {
      continue;
    }

    /* Find the right file for this credential */
    if (!strcmp(tmp_cred->onion_address, cred->onion_address)) {
      /* Found it! Remove the file! */
      remove_client_auth_creds_file(filename);
      /* cleanup and get out of here */
      client_service_authorization_free(tmp_cred);
      break;
    }

    client_service_authorization_free(tmp_cred);
  } SMARTLIST_FOREACH_END(filename);

 end:
  if (file_list) {
    SMARTLIST_FOREACH(file_list, char *, s, tor_free(s));
    smartlist_free(file_list);
  }
}

/** Remove client auth credentials for the service <b>hs_address</b>. */
hs_client_removal_auth_status_t
hs_client_remove_auth_credentials(const char *hsaddress)
{
  ed25519_public_key_t service_identity_pk;

  if (!client_auths) {
    return REMOVAL_SUCCESS_NOT_FOUND;
  }

  if (hs_parse_address(hsaddress, &service_identity_pk, NULL, NULL) < 0) {
    return REMOVAL_BAD_ADDRESS;
  }

  hs_client_service_authorization_t *cred = NULL;
  cred = digest256map_remove(client_auths, service_identity_pk.pubkey);

  /* digestmap_remove() returns the previously stored data if there were any */
  if (cred) {
    if (cred->flags & CLIENT_AUTH_FLAG_IS_PERMANENT) {
      /* These creds are stored on disk: remove the corresponding file. */
      find_and_remove_client_auth_creds_file(cred);
    }

    /* Remove associated descriptor if any. */
    hs_cache_remove_as_client(&service_identity_pk);

    client_service_authorization_free(cred);
    return REMOVAL_SUCCESS;
  }

  return REMOVAL_SUCCESS_NOT_FOUND;
}

/** Get the HS client auth map. */
digest256map_t *
get_hs_client_auths_map(void)
{
  return client_auths;
}

/* ========== */
/* Public API */
/* ========== */

/** Called when a circuit was just cleaned up. This is done right before the
 * circuit is freed. */
void
hs_client_circuit_cleanup_on_free(const circuit_t *circ)
{
  bool has_timed_out;
  rend_intro_point_failure_t failure = INTRO_POINT_FAILURE_GENERIC;
  const origin_circuit_t *orig_circ = NULL;

  tor_assert(circ);
  tor_assert(CIRCUIT_IS_ORIGIN(circ));

  orig_circ = CONST_TO_ORIGIN_CIRCUIT(circ);
  tor_assert(orig_circ->hs_ident);

  has_timed_out =
    (circ->marked_for_close_orig_reason == END_CIRC_REASON_TIMEOUT);
  if (has_timed_out) {
    failure = INTRO_POINT_FAILURE_TIMEOUT;
  }

  switch (circ->purpose) {
  case CIRCUIT_PURPOSE_C_INTRODUCE_ACK_WAIT:
    log_info(LD_REND, "Failed v3 intro circ for service %s to intro point %s "
                      "(awaiting ACK). Failure code: %d",
        safe_str_client(ed25519_fmt(&orig_circ->hs_ident->identity_pk)),
        safe_str_client(build_state_get_exit_nickname(orig_circ->build_state)),
        failure);
    hs_cache_client_intro_state_note(&orig_circ->hs_ident->identity_pk,
                                     &orig_circ->hs_ident->intro_auth_pk,
                                     failure);
    break;
  case CIRCUIT_PURPOSE_C_INTRODUCING:
    if (has_timed_out || !orig_circ->build_state) {
      break;
    }
    failure = INTRO_POINT_FAILURE_UNREACHABLE;
    log_info(LD_REND, "Failed v3 intro circ for service %s to intro point %s "
                      "(while building circuit). Marking as unreachable.",
       safe_str_client(ed25519_fmt(&orig_circ->hs_ident->identity_pk)),
       safe_str_client(build_state_get_exit_nickname(orig_circ->build_state)));
    hs_cache_client_intro_state_note(&orig_circ->hs_ident->identity_pk,
                                     &orig_circ->hs_ident->intro_auth_pk,
                                     failure);
    break;
  default:
    break;
  }
}

/** A circuit just finished connecting to a hidden service that the stream
 *  <b>conn</b> has been waiting for. Let the HS subsystem know about this. */
void
hs_client_note_connection_attempt_succeeded(const edge_connection_t *conn)
{
  tor_assert(connection_edge_is_rendezvous_stream(conn));

  if (BUG(conn->rend_data && conn->hs_ident)) {
    log_warn(LD_BUG, "Stream had both rend_data and hs_ident..."
             "Prioritizing hs_ident");
  }

  if (conn->hs_ident) { /* It's v3: pass it to the prop224 handler */
    note_connection_attempt_succeeded(conn->hs_ident);
    return;
  } else if (conn->rend_data) { /* It's v2: pass it to the legacy handler */
    rend_client_note_connection_attempt_ended(conn->rend_data);
    return;
  }
}

/** With the given encoded descriptor in desc_str and the service key in
 * service_identity_pk, decode the descriptor and set the desc pointer with a
 * newly allocated descriptor object.
 *
 * On success, HS_DESC_DECODE_OK is returned and desc is set to the decoded
 * descriptor. On error, desc is set to NULL and a decoding error status is
 * returned depending on what was the issue. */
hs_desc_decode_status_t
hs_client_decode_descriptor(const char *desc_str,
                            const ed25519_public_key_t *service_identity_pk,
                            hs_descriptor_t **desc)
{
  hs_desc_decode_status_t ret;
  hs_subcredential_t subcredential;
  ed25519_public_key_t blinded_pubkey;
  hs_client_service_authorization_t *client_auth = NULL;
  curve25519_secret_key_t *client_auth_sk = NULL;

  tor_assert(desc_str);
  tor_assert(service_identity_pk);
  tor_assert(desc);

  /* Check if we have a client authorization for this service in the map. */
  client_auth = find_client_auth(service_identity_pk);
  if (client_auth) {
    client_auth_sk = &client_auth->enc_seckey;
  }

  /* Create subcredential for this HS so that we can decrypt */
  {
    uint64_t current_time_period = hs_get_time_period_num(0);
    hs_build_blinded_pubkey(service_identity_pk, NULL, 0, current_time_period,
                            &blinded_pubkey);
    hs_get_subcredential(service_identity_pk, &blinded_pubkey, &subcredential);
  }

  /* Parse descriptor */
<<<<<<< HEAD
  ret = hs_desc_decode_descriptor(desc_str, &subcredential,
                                  client_auht_sk, desc);
  memwipe(&subcredential, 0, sizeof(subcredential));
=======
  ret = hs_desc_decode_descriptor(desc_str, subcredential,
                                  client_auth_sk, desc);
  memwipe(subcredential, 0, sizeof(subcredential));
>>>>>>> bbc80ea0
  if (ret != HS_DESC_DECODE_OK) {
    goto err;
  }

  /* Make sure the descriptor signing key cross certifies with the computed
   * blinded key. Without this validation, anyone knowing the subcredential
   * and onion address can forge a descriptor. */
  tor_cert_t *cert = (*desc)->plaintext_data.signing_key_cert;
  if (tor_cert_checksig(cert,
                        &blinded_pubkey, approx_time()) < 0) {
    log_warn(LD_GENERAL, "Descriptor signing key certificate signature "
             "doesn't validate with computed blinded key: %s",
             tor_cert_describe_signature_status(cert));
    ret = HS_DESC_DECODE_GENERIC_ERROR;
    goto err;
  }

  return HS_DESC_DECODE_OK;
 err:
  return ret;
}

/** Return true iff there are at least one usable intro point in the service
 * descriptor desc. */
int
hs_client_any_intro_points_usable(const ed25519_public_key_t *service_pk,
                                  const hs_descriptor_t *desc)
{
  tor_assert(service_pk);
  tor_assert(desc);

  SMARTLIST_FOREACH_BEGIN(desc->encrypted_data.intro_points,
                          const hs_desc_intro_point_t *, ip) {
    if (intro_point_is_usable(service_pk, ip)) {
      goto usable;
    }
  } SMARTLIST_FOREACH_END(ip);

  return 0;
 usable:
  return 1;
}

/** Launch a connection to a hidden service directory to fetch a hidden
 * service descriptor using <b>identity_pk</b> to get the necessary keys.
 *
 * A hs_client_fetch_status_t code is returned. */
int
hs_client_refetch_hsdesc(const ed25519_public_key_t *identity_pk)
{
  hs_client_fetch_status_t status;

  tor_assert(identity_pk);

  if (!can_client_refetch_desc(identity_pk, &status)) {
    return status;
  }

  /* Try to fetch the desc and if we encounter an unrecoverable error, mark
   * the desc as unavailable for now. */
  status = fetch_v3_desc(identity_pk);
  if (fetch_status_should_close_socks(status)) {
    close_all_socks_conns_waiting_for_desc(identity_pk, status,
                                           END_STREAM_REASON_RESOLVEFAILED);
    /* Remove HSDir fetch attempts so that we can retry later if the user
     * wants us to regardless of if we closed any connections. */
    purge_hid_serv_request(identity_pk);
  }
  return status;
}

/** This is called when we are trying to attach an AP connection to these
 * hidden service circuits from connection_ap_handshake_attach_circuit().
 * Return 0 on success, -1 for a transient error that is actions were
 * triggered to recover or -2 for a permenent error where both circuits will
 * marked for close.
 *
 * The following supports every hidden service version. */
int
hs_client_send_introduce1(origin_circuit_t *intro_circ,
                          origin_circuit_t *rend_circ)
{
  return (intro_circ->hs_ident) ? send_introduce1(intro_circ, rend_circ) :
                                  rend_client_send_introduction(intro_circ,
                                                                rend_circ);
}

/** Called when the client circuit circ has been established. It can be either
 * an introduction or rendezvous circuit. This function handles all hidden
 * service versions. */
void
hs_client_circuit_has_opened(origin_circuit_t *circ)
{
  tor_assert(circ);

  /* Handle both version. v2 uses rend_data and v3 uses the hs circuit
   * identifier hs_ident. Can't be both. */
  switch (TO_CIRCUIT(circ)->purpose) {
  case CIRCUIT_PURPOSE_C_INTRODUCING:
    if (circ->hs_ident) {
      client_intro_circ_has_opened(circ);
    } else {
      rend_client_introcirc_has_opened(circ);
    }
    break;
  case CIRCUIT_PURPOSE_C_ESTABLISH_REND:
    if (circ->hs_ident) {
      client_rendezvous_circ_has_opened(circ);
    } else {
      rend_client_rendcirc_has_opened(circ);
    }
    break;
  default:
    tor_assert_nonfatal_unreached();
  }
}

/** Called when we receive a RENDEZVOUS_ESTABLISHED cell. Change the state of
 * the circuit to CIRCUIT_PURPOSE_C_REND_READY. Return 0 on success else a
 * negative value and the circuit marked for close. */
int
hs_client_receive_rendezvous_acked(origin_circuit_t *circ,
                                   const uint8_t *payload, size_t payload_len)
{
  tor_assert(circ);
  tor_assert(payload);

  (void) payload_len;

  if (TO_CIRCUIT(circ)->purpose != CIRCUIT_PURPOSE_C_ESTABLISH_REND) {
    log_warn(LD_PROTOCOL, "Got a RENDEZVOUS_ESTABLISHED but we were not "
                          "expecting one. Closing circuit.");
    goto err;
  }

  log_info(LD_REND, "Received an RENDEZVOUS_ESTABLISHED. This circuit is "
                    "now ready for rendezvous.");
  circuit_change_purpose(TO_CIRCUIT(circ), CIRCUIT_PURPOSE_C_REND_READY);

  /* Set timestamp_dirty, because circuit_expire_building expects it to
   * specify when a circuit entered the _C_REND_READY state. */
  TO_CIRCUIT(circ)->timestamp_dirty = time(NULL);

  /* From a path bias point of view, this circuit is now successfully used.
   * Waiting any longer opens us up to attacks from malicious hidden services.
   * They could induce the client to attempt to connect to their hidden
   * service and never reply to the client's rend requests */
  pathbias_mark_use_success(circ);

  /* If we already have the introduction circuit built, make sure we send
   * the INTRODUCE cell _now_ */
  connection_ap_attach_pending(1);

  return 0;
 err:
  circuit_mark_for_close(TO_CIRCUIT(circ), END_CIRC_REASON_TORPROTOCOL);
  return -1;
}

void
client_service_authorization_free_(hs_client_service_authorization_t *auth)
{
  if (!auth) {
    return;
  }

  memwipe(auth, 0, sizeof(*auth));
  tor_free(auth);
}

/** Helper for digest256map_free. */
static void
client_service_authorization_free_void(void *auth)
{
  client_service_authorization_free_(auth);
}

static void
client_service_authorization_free_all(void)
{
  if (!client_auths) {
    return;
  }
  digest256map_free(client_auths, client_service_authorization_free_void);
}

/** Check if the auth key file name is valid or not. Return 1 if valid,
 * otherwise return 0. */
STATIC int
auth_key_filename_is_valid(const char *filename)
{
  int ret = 1;
  const char *valid_extension = ".auth_private";

  tor_assert(filename);

  /* The length of the filename must be greater than the length of the
   * extension and the valid extension must be at the end of filename. */
  if (!strcmpend(filename, valid_extension) &&
      strlen(filename) != strlen(valid_extension)) {
    ret = 1;
  } else {
    ret = 0;
  }

  return ret;
}

/** Parse the client auth credentials off a string in <b>client_key_str</b>
 *  based on the file format documented in the "Client side configuration"
 *  section of rend-spec-v3.txt.
 *
 *  Return NULL if there was an error, otherwise return a newly allocated
 *  hs_client_service_authorization_t structure.
 */
STATIC hs_client_service_authorization_t *
parse_auth_file_content(const char *client_key_str)
{
  char *onion_address = NULL;
  char *auth_type = NULL;
  char *key_type = NULL;
  char *seckey_b32 = NULL;
  hs_client_service_authorization_t *auth = NULL;
  smartlist_t *fields = smartlist_new();

  tor_assert(client_key_str);

  smartlist_split_string(fields, client_key_str, ":",
                         SPLIT_SKIP_SPACE, 0);
  /* Wrong number of fields. */
  if (smartlist_len(fields) != 4) {
    goto err;
  }

  onion_address = smartlist_get(fields, 0);
  auth_type = smartlist_get(fields, 1);
  key_type = smartlist_get(fields, 2);
  seckey_b32 = smartlist_get(fields, 3);

  /* Currently, the only supported auth type is "descriptor" and the only
   * supported key type is "x25519". */
  if (strcmp(auth_type, "descriptor") || strcmp(key_type, "x25519")) {
    goto err;
  }

  if (strlen(seckey_b32) != BASE32_NOPAD_LEN(CURVE25519_SECKEY_LEN)) {
    log_warn(LD_REND, "Client authorization encoded base32 private key "
                      "length is invalid: %s", seckey_b32);
    goto err;
  }

  auth = tor_malloc_zero(sizeof(hs_client_service_authorization_t));
  if (base32_decode((char *) auth->enc_seckey.secret_key,
                    sizeof(auth->enc_seckey.secret_key),
                    seckey_b32, strlen(seckey_b32)) !=
      sizeof(auth->enc_seckey.secret_key)) {
    log_warn(LD_REND, "Client authorization encoded base32 private key "
                      "can't be decoded: %s", seckey_b32);
    goto err;
  }
  strncpy(auth->onion_address, onion_address, HS_SERVICE_ADDR_LEN_BASE32);

  /* We are reading this from the disk, so set the permanent flag anyway. */
  auth->flags |= CLIENT_AUTH_FLAG_IS_PERMANENT;

  /* Success. */
  goto done;

 err:
  client_service_authorization_free(auth);
 done:
  /* It is also a good idea to wipe the private key. */
  if (seckey_b32) {
    memwipe(seckey_b32, 0, strlen(seckey_b32));
  }
  tor_assert(fields);
  SMARTLIST_FOREACH(fields, char *, s, tor_free(s));
  smartlist_free(fields);
  return auth;
}

/** From a set of <b>options</b>, setup every client authorization detail
 * found. Return 0 on success or -1 on failure. If <b>validate_only</b>
 * is set, parse, warn and return as normal, but don't actually change
 * the configuration. */
int
hs_config_client_authorization(const or_options_t *options,
                               int validate_only)
{
  int ret = -1;
  digest256map_t *auths = digest256map_new();
  smartlist_t *file_list = NULL;

  tor_assert(options);

  /* There is no client auth configured. We can just silently ignore this
   * function. */
  if (!options->ClientOnionAuthDir) {
    ret = 0;
    goto end;
  }

  /* Make sure the directory exists and is private enough. */
  if (check_private_dir(options->ClientOnionAuthDir, 0, options->User) < 0) {
    goto end;
  }

  file_list = tor_listdir(options->ClientOnionAuthDir);
  if (file_list == NULL) {
    log_warn(LD_REND, "Client authorization key directory %s can't be listed.",
             options->ClientOnionAuthDir);
    goto end;
  }

  SMARTLIST_FOREACH_BEGIN(file_list, const char *, filename) {
    hs_client_service_authorization_t *auth = NULL;
    ed25519_public_key_t identity_pk;

    auth = get_creds_from_client_auth_filename(filename, options);
    if (!auth) {
      continue;
    }

    /* Parse the onion address to get an identity public key and use it
     * as a key of global map in the future. */
    if (hs_parse_address(auth->onion_address, &identity_pk,
                         NULL, NULL) < 0) {
      log_warn(LD_REND, "The onion address \"%s\" is invalid in "
               "file %s", filename, auth->onion_address);
      client_service_authorization_free(auth);
      continue;
    }

    if (digest256map_get(auths, identity_pk.pubkey)) {
        log_warn(LD_REND, "Duplicate authorization for the same hidden "
                 "service address %s.",
                 safe_str_client_opts(options, auth->onion_address));
        client_service_authorization_free(auth);
        goto end;
    }

    digest256map_set(auths, identity_pk.pubkey, auth);
    log_info(LD_REND, "Loaded a client authorization key file %s.",
             filename);
  } SMARTLIST_FOREACH_END(filename);

  /* Success. */
  ret = 0;

 end:
  if (file_list) {
    SMARTLIST_FOREACH(file_list, char *, s, tor_free(s));
    smartlist_free(file_list);
  }

  if (!validate_only && ret == 0) {
    client_service_authorization_free_all();
    client_auths = auths;
  } else {
    digest256map_free(auths, client_service_authorization_free_void);
  }

  return ret;
}

/** Called when a descriptor directory fetch is done.
 *
 * Act accordingly on all entry connections depending on the HTTP status code
 * we got. In case of an error, the SOCKS error is set (if ExtendedErrors is
 * set).
 *
 * The reason is a human readable string returned by the directory server
 * which can describe the status of the request. The body is the response
 * content, on 200 code it is the descriptor itself. Finally, the status_code
 * is the HTTP code returned by the directory server. */
void
hs_client_dir_fetch_done(dir_connection_t *dir_conn, const char *reason,
                         const char *body, const int status_code)
{
  smartlist_t *entry_conns;

  tor_assert(dir_conn);
  tor_assert(body);

  /* Get all related entry connections. */
  entry_conns = find_entry_conns(&dir_conn->hs_ident->identity_pk);

  switch (status_code) {
  case 200:
    client_dir_fetch_200(dir_conn, entry_conns, body);
    break;
  case 404:
    client_dir_fetch_404(dir_conn, entry_conns);
    break;
  case 400:
    client_dir_fetch_400(dir_conn, reason);
    break;
  default:
    client_dir_fetch_unexpected(dir_conn, reason, status_code);
    break;
  }

  /* We don't have ownership of the objects in this list. */
  smartlist_free(entry_conns);
}

/** Return a newly allocated extend_info_t for a randomly chosen introduction
 * point for the given edge connection identifier ident. Return NULL if we
 * can't pick any usable introduction points. */
extend_info_t *
hs_client_get_random_intro_from_edge(const edge_connection_t *edge_conn)
{
  tor_assert(edge_conn);

  return (edge_conn->hs_ident) ?
    client_get_random_intro(&edge_conn->hs_ident->identity_pk) :
    rend_client_get_random_intro(edge_conn->rend_data);
}

/** Called when get an INTRODUCE_ACK cell on the introduction circuit circ.
 * Return 0 on success else a negative value is returned. The circuit will be
 * closed or reuse to extend again to another intro point. */
int
hs_client_receive_introduce_ack(origin_circuit_t *circ,
                                const uint8_t *payload, size_t payload_len)
{
  int ret = -1;

  tor_assert(circ);
  tor_assert(payload);

  if (TO_CIRCUIT(circ)->purpose != CIRCUIT_PURPOSE_C_INTRODUCE_ACK_WAIT) {
    log_warn(LD_PROTOCOL, "Unexpected INTRODUCE_ACK on circuit %u.",
             (unsigned int) TO_CIRCUIT(circ)->n_circ_id);
    circuit_mark_for_close(TO_CIRCUIT(circ), END_CIRC_REASON_TORPROTOCOL);
    goto end;
  }

  ret = (circ->hs_ident) ? handle_introduce_ack(circ, payload, payload_len) :
                           rend_client_introduction_acked(circ, payload,
                                                          payload_len);
  /* For path bias: This circuit was used successfully. NACK or ACK counts. */
  pathbias_mark_use_success(circ);

 end:
  return ret;
}

/** Called when get a RENDEZVOUS2 cell on the rendezvous circuit circ.  Return
 * 0 on success else a negative value is returned. The circuit will be closed
 * on error. */
int
hs_client_receive_rendezvous2(origin_circuit_t *circ,
                              const uint8_t *payload, size_t payload_len)
{
  int ret = -1;

  tor_assert(circ);
  tor_assert(payload);

  /* Circuit can possibly be in both state because we could receive a
   * RENDEZVOUS2 cell before the INTRODUCE_ACK has been received. */
  if (TO_CIRCUIT(circ)->purpose != CIRCUIT_PURPOSE_C_REND_READY &&
      TO_CIRCUIT(circ)->purpose != CIRCUIT_PURPOSE_C_REND_READY_INTRO_ACKED) {
    log_warn(LD_PROTOCOL, "Unexpected RENDEZVOUS2 cell on circuit %u. "
                          "Closing circuit.",
             (unsigned int) TO_CIRCUIT(circ)->n_circ_id);
    circuit_mark_for_close(TO_CIRCUIT(circ), END_CIRC_REASON_TORPROTOCOL);
    goto end;
  }

  log_info(LD_REND, "Got RENDEZVOUS2 cell from hidden service on circuit %u.",
           TO_CIRCUIT(circ)->n_circ_id);

  ret = (circ->hs_ident) ? handle_rendezvous2(circ, payload, payload_len) :
                           rend_client_receive_rendezvous(circ, payload,
                                                          payload_len);
 end:
  return ret;
}

/** Extend the introduction circuit circ to another valid introduction point
 * for the hidden service it is trying to connect to, or mark it and launch a
 * new circuit if we can't extend it.  Return 0 on success or possible
 * success. Return -1 and mark the introduction circuit for close on permanent
 * failure.
 *
 * On failure, the caller is responsible for marking the associated rendezvous
 * circuit for close. */
int
hs_client_reextend_intro_circuit(origin_circuit_t *circ)
{
  int ret = -1;
  extend_info_t *ei;

  tor_assert(circ);

  ei = (circ->hs_ident) ?
    client_get_random_intro(&circ->hs_ident->identity_pk) :
    rend_client_get_random_intro(circ->rend_data);
  if (ei == NULL) {
    log_warn(LD_REND, "No usable introduction points left. Closing.");
    circuit_mark_for_close(TO_CIRCUIT(circ), END_CIRC_REASON_INTERNAL);
    goto end;
  }

  if (circ->remaining_relay_early_cells) {
    log_info(LD_REND, "Re-extending circ %u, this time to %s.",
             (unsigned int) TO_CIRCUIT(circ)->n_circ_id,
             safe_str_client(extend_info_describe(ei)));
    ret = circuit_extend_to_new_exit(circ, ei);
    if (ret == 0) {
      /* We were able to extend so update the timestamp so we avoid expiring
       * this circuit too early. The intro circuit is short live so the
       * linkability issue is minimized, we just need the circuit to hold a
       * bit longer so we can introduce. */
      TO_CIRCUIT(circ)->timestamp_dirty = time(NULL);
    }
  } else {
    log_info(LD_REND, "Closing intro circ %u (out of RELAY_EARLY cells).",
             (unsigned int) TO_CIRCUIT(circ)->n_circ_id);
    circuit_mark_for_close(TO_CIRCUIT(circ), END_CIRC_REASON_FINISHED);
    /* connection_ap_handshake_attach_circuit will launch a new intro circ. */
    ret = 0;
  }

 end:
  extend_info_free(ei);
  return ret;
}

/** Close all client introduction circuits related to the given descriptor.
 * This is called with a descriptor that is about to get replaced in the
 * client cache.
 *
 * Even though the introduction point might be exactly the same, we'll rebuild
 * them if needed but the odds are very low that an existing matching
 * introduction circuit exists at that stage. */
void
hs_client_close_intro_circuits_from_desc(const hs_descriptor_t *desc)
{
  origin_circuit_t *ocirc = NULL;

  tor_assert(desc);

  /* We iterate over all client intro circuits because they aren't kept in the
   * HS circuitmap. That is probably something we want to do one day. */
  while ((ocirc = circuit_get_next_intro_circ(ocirc, true))) {
    if (ocirc->hs_ident == NULL) {
      /* Not a v3 circuit, ignore it. */
      continue;
    }

    /* Does it match any IP in the given descriptor? If not, ignore. */
    if (find_desc_intro_point_by_ident(ocirc->hs_ident, desc) == NULL) {
      continue;
    }

    /* We have a match. Close the circuit as consider it expired. */
    circuit_mark_for_close(TO_CIRCUIT(ocirc), END_CIRC_REASON_FINISHED);
  }
}

/** Release all the storage held by the client subsystem. */
void
hs_client_free_all(void)
{
  /* Purge the hidden service request cache. */
  hs_purge_last_hid_serv_requests();
  client_service_authorization_free_all();
}

/** Purge all potentially remotely-detectable state held in the hidden
 * service client code. Called on SIGNAL NEWNYM. */
void
hs_client_purge_state(void)
{
  /* v2 subsystem. */
  rend_client_purge_state();

  /* Cancel all descriptor fetches. Do this first so once done we are sure
   * that our descriptor cache won't modified. */
  cancel_descriptor_fetches();
  /* Purge the introduction point state cache. */
  hs_cache_client_intro_state_purge();
  /* Purge the descriptor cache. */
  hs_cache_purge_as_client();
  /* Purge the last hidden service request cache. */
  hs_purge_last_hid_serv_requests();
  /* Purge ephemeral client authorization. */
  purge_ephemeral_client_auth();

  log_info(LD_REND, "Hidden service client state has been purged.");
}

/** Called when our directory information has changed. */
void
hs_client_dir_info_changed(void)
{
  /* We have possibly reached the minimum directory information or new
   * consensus so retry all pending SOCKS connection in
   * AP_CONN_STATE_RENDDESC_WAIT state in order to fetch the descriptor. */
  retry_all_socks_conn_waiting_for_desc();
}

#ifdef TOR_UNIT_TESTS

STATIC void
set_hs_client_auths_map(digest256map_t *map)
{
  client_auths = map;
}

#endif /* defined(TOR_UNIT_TESTS) */<|MERGE_RESOLUTION|>--- conflicted
+++ resolved
@@ -1869,15 +1869,9 @@
   }
 
   /* Parse descriptor */
-<<<<<<< HEAD
   ret = hs_desc_decode_descriptor(desc_str, &subcredential,
-                                  client_auht_sk, desc);
+                                  client_auth_sk, desc);
   memwipe(&subcredential, 0, sizeof(subcredential));
-=======
-  ret = hs_desc_decode_descriptor(desc_str, subcredential,
-                                  client_auth_sk, desc);
-  memwipe(subcredential, 0, sizeof(subcredential));
->>>>>>> bbc80ea0
   if (ret != HS_DESC_DECODE_OK) {
     goto err;
   }
