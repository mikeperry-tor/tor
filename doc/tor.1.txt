// Copyright (c) The Tor Project, Inc.
// See LICENSE for licensing information
// This is an asciidoc file used to generate the manpage/html reference.
// Learn asciidoc on http://www.methods.co.nz/asciidoc/userguide.html
:man source:   Tor
:man manual:   Tor Manual
TOR(1)
======

NAME
----
tor - The second-generation onion router


SYNOPSIS
--------
**tor** [__OPTION__ __value__]...

DESCRIPTION
-----------
__tor__ is a connection-oriented anonymizing communication
service. Users choose a source-routed path through a set of nodes, and
negotiate a "virtual circuit" through the network, in which each node
knows its predecessor and successor, but no others. Traffic flowing down
the circuit is unwrapped by a symmetric key at each node, which reveals
the downstream node. +

Basically __tor__ provides a distributed network of servers ("onion routers").
Users bounce their TCP streams -- web traffic, ftp, ssh, etc -- around the
routers, and recipients, observers, and even the routers themselves have
difficulty tracking the source of the stream.

COMMAND-LINE OPTIONS
--------------------
[[opt-h]] **-h**, **-help**::
    Display a short help message and exit.

[[opt-f]] **-f** __FILE__::
    Specify a new configuration file to contain further Tor configuration
    options. (Default: $HOME/.torrc, or @CONFDIR@/torrc if that file is not
    found)

[[opt-defaults-torrc]] **--defaults-torrc** __FILE__::
    Specify a file in which to find default values for Tor options.  The
    contents of this file are overridden by those in the regular
    configuration file, and by those on the command line. (Default:
    @CONFDIR@/torrc-defaults.)

[[opt-hash-password]] **--hash-password**::
    Generates a hashed password for control port access.

[[opt-list-fingerprint]] **--list-fingerprint**::
    Generate your keys and output your nickname and fingerprint.

[[opt-verify-config]] **--verify-config**::
    Verify the configuration file is valid.

[[opt-serviceinstall]] **--service install** [**--options** __command-line options__]::
    Install an instance of Tor as a Windows service, with the provided
    command-line options. Current instructions can be found at
    https://trac.torproject.org/projects/tor/wiki/doc/TorFAQ#HowdoIrunmyTorrelayasanNTservice

[[opt-service]] **--service** **remove**|**start**|**stop**::
    Remove, start, or stop a configured Tor Windows service.

[[opt-nt-service]] **--nt-service**::
    Used internally to implement a Windows service.

[[opt-list-torrc-options]] **--list-torrc-options**::
    List all valid options.

[[opt-version]] **--version**::
    Display Tor version and exit.

[[opt-quiet]] **--quiet**|**--hush**::
    Override the default console log.  By default, Tor starts out logging
    messages at level "notice" and higher to the console.  It stops doing so
    after it parses its configuration, if the configuration tells it to log
    anywhere else.  You can override this behavior with the **--hush** option,
    which tells Tor to only send warnings and errors to the console, or with
    the **--quiet** option, which tells Tor not to log to the console at all.

Other options can be specified on the command-line in the format "--option
value", in the format "option value", or in a configuration file.  For
instance, you can tell Tor to start listening for SOCKS connections on port
9999 by passing --SOCKSPort 9999 or SOCKSPort 9999 to it on the command line,
or by putting "SOCKSPort 9999" in the configuration file.  You will need to
quote options with spaces in them: if you want Tor to log all debugging
messages to debug.log, you will probably need to say --Log 'debug file
debug.log'.

Options on the command line override those in configuration files. See the
next section for more information.

THE CONFIGURATION FILE FORMAT
-----------------------------

All configuration options in a configuration are written on a single line by
default.  They take the form of an option name and a value, or an option name
and a quoted value (option value or option "value"). Anything after a #
character is treated as a comment.  Options are
case-insensitive. C-style escaped characters are allowed inside quoted
values. To split one configuration entry into multiple lines, use a single
backslash character (\) before the end of the line.  Comments can be used in
such multiline entries, but they must start at the beginning of a line.

By default, an option on the command line overrides an option found in the
configuration file, and an option in a configuration file overrides one in
the defaults file.

This rule is simple for options that take a single value, but it can become
complicated for options that are allowed to occur more than once: if you
specify four SOCKSPorts in your configuration file, and one more SOCKSPort on
the command line, the option on the command line will replace __all__ of the
SOCKSPorts in the configuration file.  If this isn't what you want, prefix
the option name with a plus sign, and it will be appended to the previous set
of options instead.

Alternatively, you might want to remove every instance of an option in the
configuration file, and not replace it at all: you might want to say on the
command line that you want no SOCKSPorts at all.  To do that, prefix the
option name with a forward slash.

GENERAL OPTIONS
---------------

[[BandwidthRate]] **BandwidthRate** __N__ **bytes**|**KBytes**|**MBytes**|**GBytes**::
    A token bucket limits the average incoming bandwidth usage on this node to
    the specified number of bytes per second, and the average outgoing
    bandwidth usage to that same value.  If you want to run a relay in the
    public network, this needs to be _at the very least_ 30 KBytes (that is,
    30720 bytes). (Default: 1 GByte)

[[BandwidthBurst]] **BandwidthBurst** __N__ **bytes**|**KBytes**|**MBytes**|**GBytes**::
    Limit the maximum token bucket size (also known as the burst) to the given
    number of bytes in each direction. (Default: 1 GByte)

[[MaxAdvertisedBandwidth]] **MaxAdvertisedBandwidth** __N__ **bytes**|**KBytes**|**MBytes**|**GBytes**::
    If set, we will not advertise more than this amount of bandwidth for our
    BandwidthRate. Server operators who want to reduce the number of clients
    who ask to build circuits through them (since this is proportional to
    advertised bandwidth rate) can thus reduce the CPU demands on their server
    without impacting network performance.

[[RelayBandwidthRate]] **RelayBandwidthRate** __N__ **bytes**|**KBytes**|**MBytes**|**GBytes**::
    If not 0, a separate token bucket limits the average incoming bandwidth
    usage for \_relayed traffic_ on this node to the specified number of bytes
    per second, and the average outgoing bandwidth usage to that same value.
    Relayed traffic currently is calculated to include answers to directory
    requests, but that may change in future versions. (Default: 0)

[[RelayBandwidthBurst]] **RelayBandwidthBurst** __N__ **bytes**|**KBytes**|**MBytes**|**GBytes**::
    If not 0, limit the maximum token bucket size (also known as the burst) for
    \_relayed traffic_ to the given number of bytes in each direction.
    (Default: 0)

[[PerConnBWRate]] **PerConnBWRate** __N__ **bytes**|**KBytes**|**MBytes**|**GBytes**::
    If set, do separate rate limiting for each connection from a non-relay.
    You should never need to change this value, since a network-wide value is
    published in the consensus and your relay will use that value. (Default: 0)

[[PerConnBWBurst]] **PerConnBWBurst** __N__ **bytes**|**KBytes**|**MBytes**|**GBytes**::
    If set, do separate rate limiting for each connection from a non-relay.
    You should never need to change this value, since a network-wide value is
    published in the consensus and your relay will use that value. (Default: 0)

[[ClientTransportPlugin]] **ClientTransportPlugin** __transport__ socks4|socks5 __IP__:__PORT__::
**ClientTransportPlugin** __transport__ exec __path-to-binary__ [options]::
    In its first form, when set along with a corresponding Bridge line, the Tor
    client forwards its traffic to a SOCKS-speaking proxy on "IP:PORT". It's the
    duty of that proxy to properly forward the traffic to the bridge. +
 +
    In its second form, when set along with a corresponding Bridge line, the Tor
    client launches the pluggable transport proxy executable in
    __path-to-binary__ using __options__ as its command-line options, and
    forwards its traffic to it. It's the duty of that proxy to properly forward
    the traffic to the bridge.

[[ServerTransportPlugin]] **ServerTransportPlugin** __transport__ exec __path-to-binary__ [options]::
    The Tor relay launches the pluggable transport proxy in __path-to-binary__
    using __options__ as its command-line options, and expects to receive
    proxied client traffic from it.

[[ServerTransportListenAddr]] **ServerTransportListenAddr** __transport__ __IP__:__PORT__::
    When this option is set, Tor will suggest __IP__:__PORT__ as the
    listening address of any pluggable transport proxy that tries to
    launch __transport__.

[[ConnLimit]] **ConnLimit** __NUM__::
    The minimum number of file descriptors that must be available to the Tor
    process before it will start. Tor will ask the OS for as many file
    descriptors as the OS will allow (you can find this by "ulimit -H -n").
    If this number is less than ConnLimit, then Tor will refuse to start. +
 +
    You probably don't need to adjust this. It has no effect on Windows
    since that platform lacks getrlimit(). (Default: 1000)

[[DisableNetwork]] **DisableNetwork** **0**|**1**::
    When this option is set, we don't listen for or accept any connections
    other than controller connections, and we don't make any outbound
    connections.  Controllers sometimes use this option to avoid using
    the network until Tor is fully configured. (Default: 0)

[[ConstrainedSockets]] **ConstrainedSockets** **0**|**1**::
    If set, Tor will tell the kernel to attempt to shrink the buffers for all
    sockets to the size specified in **ConstrainedSockSize**. This is useful for
    virtual servers and other environments where system level TCP buffers may
    be limited. If you're on a virtual server, and you encounter the "Error
    creating network socket: No buffer space available" message, you are
    likely experiencing this problem. +
 +
    The preferred solution is to have the admin increase the buffer pool for
    the host itself via /proc/sys/net/ipv4/tcp_mem or equivalent facility;
    this configuration option is a second-resort. +
 +
    The DirPort option should also not be used if TCP buffers are scarce. The
    cached directory requests consume additional sockets which exacerbates
    the problem. +
 +
    You should **not** enable this feature unless you encounter the "no buffer
    space available" issue. Reducing the TCP buffers affects window size for
    the TCP stream and will reduce throughput in proportion to round trip
    time on long paths. (Default: 0)

[[ConstrainedSockSize]] **ConstrainedSockSize** __N__ **bytes**|**KBytes**::
    When **ConstrainedSockets** is enabled the receive and transmit buffers for
    all sockets will be set to this limit. Must be a value between 2048 and
    262144, in 1024 byte increments. Default of 8192 is recommended.

[[ControlPort]] **ControlPort** __PORT__|**auto**::
    If set, Tor will accept connections on this port and allow those
    connections to control the Tor process using the Tor Control Protocol
    (described in control-spec.txt). Note: unless you also specify one or
    more of **HashedControlPassword** or **CookieAuthentication**,
    setting this option will cause Tor to allow any process on the local
    host to control it. (Setting both authentication methods means either
    method is sufficient to authenticate to Tor.) This
    option is required for many Tor controllers; most use the value of 9051.
    Set it to "auto" to have Tor pick a port for you. (Default: 0)

[[ControlListenAddress]] **ControlListenAddress** __IP__[:__PORT__]::
    Bind the controller listener to this address. If you specify a port, bind
    to this port rather than the one specified in ControlPort. We strongly
    recommend that you leave this alone unless you know what you're doing,
    since giving attackers access to your control listener is really
    dangerous. This directive can be specified multiple
    times to bind to multiple addresses/ports.  (Default: 127.0.0.1)

[[ControlSocket]] **ControlSocket** __Path__::
    Like ControlPort, but listens on a Unix domain socket, rather than a TCP
    socket. (Unix and Unix-like systems only.)

[[ControlSocketsGroupWritable]] **ControlSocketsGroupWritable** **0**|**1**::
    If this option is set to 0, don't allow the filesystem group to read and
    write unix sockets (e.g. ControlSocket). If the option is set to 1, make
    the control socket readable and writable by the default GID. (Default: 0)

[[HashedControlPassword]] **HashedControlPassword** __hashed_password__::
    Allow connections on the control port if they present
    the password whose one-way hash is __hashed_password__. You
    can compute the hash of a password by running "tor --hash-password
    __password__". You can provide several acceptable passwords by using more
    than one HashedControlPassword line.

[[CookieAuthentication]] **CookieAuthentication** **0**|**1**::
    If this option is set to 1, allow connections on the control port
    when the connecting process knows the contents of a file named
    "control_auth_cookie", which Tor will create in its data directory. This
    authentication method should only be used on systems with good filesystem
    security. (Default: 0)

[[CookieAuthFile]] **CookieAuthFile** __Path__::
    If set, this option overrides the default location and file name
    for Tor's cookie file. (See CookieAuthentication above.)

[[CookieAuthFileGroupReadable]] **CookieAuthFileGroupReadable** **0**|**1**|__Groupname__::
    If this option is set to 0, don't allow the filesystem group to read the
    cookie file. If the option is set to 1, make the cookie file readable by
    the default GID. [Making the file readable by other groups is not yet
    implemented; let us know if you need this for some reason.] (Default: 0)

[[ControlPortWriteToFile]] **ControlPortWriteToFile** __Path__::
    If set, Tor writes the address and port of any control port it opens to
    this address.  Usable by controllers to learn the actual control port
    when ControlPort is set to "auto".

[[ControlPortFileGroupReadable]] **ControlPortFileGroupReadable** **0**|**1**::
    If this option is set to 0, don't allow the filesystem group to read the
    control port file. If the option is set to 1, make the control port
    file readable by the default GID. (Default: 0)

[[DataDirectory]] **DataDirectory** __DIR__::
    Store working data in DIR (Default: @LOCALSTATEDIR@/lib/tor)

[[FallbackDir]] **FallbackDir** __address__:__port__ orport=__port__ id=__fingerprint__ [weight=__num__]::
    When we're unable to connect to any directory cache for directory info
    (usually because we don't know about any yet) we try a FallbackDir.
    By default, the directory authorities are also FallbackDirs.

[[DirAuthority]] **DirAuthority** [__nickname__] [**flags**] __address__:__port__ __fingerprint__::
    Use a nonstandard authoritative directory server at the provided address
    and port, with the specified key fingerprint. This option can be repeated
    many times, for multiple authoritative directory servers. Flags are
    separated by spaces, and determine what kind of an authority this directory
    is. By default, every authority is authoritative for current ("v2")-style
    directories, unless the "no-v2" flag is given. If the "v1" flags is
    provided, Tor will use this server as an authority for old-style (v1)
    directories as well. (Only directory mirrors care about this.) Tor will
    use this server as an authority for hidden service information if the "hs"
    flag is set, or if the "v1" flag is set and the "no-hs" flag is **not** set.
    Tor will use this authority as a bridge authoritative directory if the
    "bridge" flag is set. If a flag "orport=**port**" is given, Tor will use the
    given port when opening encrypted tunnels to the dirserver. If a flag
    "weight=**num**" is given, then the directory server is chosen randomly
    with probability proportional to that weight (default 1.0). Lastly, if a
    flag "v3ident=**fp**" is given, the dirserver is a v3 directory authority
    whose v3 long-term signing key has the fingerprint **fp**. +
 +
    If no **DirAuthority** line is given, Tor will use the default directory
    authorities. NOTE: this option is intended for setting up a private Tor
    network with its own directory authorities. If you use it, you will be
    distinguishable from other users, because you won't believe the same
    authorities they do.

[[DirAuthorityFallbackRate]] **DirAuthorityFallbackRate** __NUM__::
    When configured to use both directory authorities and fallback
    directories, the directory authorities also work as fallbacks. They are
    chosen with their regular weights, multiplied by this number, which
    should be 1.0 or less. (Default: 1.0)

[[DynamicDHGroups]] **DynamicDHGroups** **0**|**1**::
    If this option is set to 1, when running as a server, generate our
    own Diffie-Hellman group instead of using the one from Apache's mod_ssl.
    This option may help circumvent censorship based on static
    Diffie-Hellman parameters. (Default: 0)

[[AlternateDirAuthority]] **AlternateDirAuthority** [__nickname__] [**flags**] __address__:__port__ __fingerprint__ +

[[AlternateHSAuthority]] **AlternateHSAuthority** [__nickname__] [**flags**] __address__:__port__ __fingerprint__ +

[[AlternateBridgeAuthority]] **AlternateBridgeAuthority** [__nickname__] [**flags**] __address__:__port__ __ fingerprint__::
    These options behave as DirAuthority, but they replace fewer of the
    default directory authorities. Using
    AlternateDirAuthority replaces the default Tor directory authorities, but
    leaves the default hidden service authorities and bridge authorities in
    place.  Similarly, AlternateHSAuthority replaces the default hidden
    service authorities, but not the directory or bridge authorities; and
    AlternateBridgeAuthority replaces the default bridge authority,
    but leaves the directory and hidden service authorities alone.

[[DisableAllSwap]] **DisableAllSwap** **0**|**1**::
    If set to 1, Tor will attempt to lock all current and future memory pages,
    so that memory cannot be paged out. Windows, OS X and Solaris are currently
    not supported. We believe that this feature works on modern Gnu/Linux
    distributions, and that it should work on *BSD systems (untested). This
    option requires that you start your Tor as root, and you should use the
    **User** option to properly reduce Tor's privileges. (Default: 0)

[[DisableDebuggerAttachment]] **DisableDebuggerAttachment** **0**|**1**::
   If set to 1, Tor will attempt to prevent basic debugging attachment attempts
   by other processes. This may also keep Tor from generating core files if
   it crashes. It has no impact for users who wish to attach if they
   have CAP_SYS_PTRACE or if they are root.  We believe that this feature
   works on modern Gnu/Linux distributions, and that it may also work on *BSD
   systems (untested).  Some modern Gnu/Linux systems such as Ubuntu have the
   kernel.yama.ptrace_scope sysctl and by default enable it as an attempt to
   limit the PTRACE scope for all user processes by default. This feature will
   attempt to limit the PTRACE scope for Tor specifically - it will not attempt
   to alter the system wide ptrace scope as it may not even exist. If you wish
   to attach to Tor with a debugger such as gdb or strace you will want to set
   this to 0 for the duration of your debugging. Normal users should leave it
   on. Disabling this option while Tor is running is prohibited. (Default: 1)

[[FetchDirInfoEarly]] **FetchDirInfoEarly** **0**|**1**::
    If set to 1, Tor will always fetch directory information like other
    directory caches, even if you don't meet the normal criteria for fetching
    early. Normal users should leave it off. (Default: 0)

[[FetchDirInfoExtraEarly]] **FetchDirInfoExtraEarly** **0**|**1**::
    If set to 1, Tor will fetch directory information before other directory
    caches. It will attempt to download directory information closer to the
    start of the consensus period. Normal users should leave it off.
    (Default: 0)

[[FetchHidServDescriptors]] **FetchHidServDescriptors** **0**|**1**::
    If set to 0, Tor will never fetch any hidden service descriptors from the
    rendezvous directories. This option is only useful if you're using a Tor
    controller that handles hidden service fetches for you. (Default: 1)

[[FetchServerDescriptors]] **FetchServerDescriptors** **0**|**1**::
    If set to 0, Tor will never fetch any network status summaries or server
    descriptors from the directory servers. This option is only useful if
    you're using a Tor controller that handles directory fetches for you.
    (Default: 1)

[[FetchUselessDescriptors]] **FetchUselessDescriptors** **0**|**1**::
    If set to 1, Tor will fetch every non-obsolete descriptor from the
    authorities that it hears about. Otherwise, it will avoid fetching useless
    descriptors, for example for routers that are not running. This option is
    useful if you're using the contributed "exitlist" script to enumerate Tor
    nodes that exit to certain addresses. (Default: 0)

[[HTTPProxy]] **HTTPProxy** __host__[:__port__]::
    Tor will make all its directory requests through this host:port (or host:80
    if port is not specified), rather than connecting directly to any directory
    servers.

[[HTTPProxyAuthenticator]] **HTTPProxyAuthenticator** __username:password__::
    If defined, Tor will use this username:password for Basic HTTP proxy
    authentication, as in RFC 2617. This is currently the only form of HTTP
    proxy authentication that Tor supports; feel free to submit a patch if you
    want it to support others.

[[HTTPSProxy]] **HTTPSProxy** __host__[:__port__]::
    Tor will make all its OR (SSL) connections through this host:port (or
    host:443 if port is not specified), via HTTP CONNECT rather than connecting
    directly to servers. You may want to set **FascistFirewall** to restrict
    the set of ports you might try to connect to, if your HTTPS proxy only
    allows connecting to certain ports.

[[HTTPSProxyAuthenticator]] **HTTPSProxyAuthenticator** __username:password__::
    If defined, Tor will use this username:password for Basic HTTPS proxy
    authentication, as in RFC 2617. This is currently the only form of HTTPS
    proxy authentication that Tor supports; feel free to submit a patch if you
    want it to support others.

[[Socks4Proxy]] **Socks4Proxy** __host__[:__port__]::
    Tor will make all OR connections through the SOCKS 4 proxy at host:port
    (or host:1080 if port is not specified).

[[Socks5Proxy]] **Socks5Proxy** __host__[:__port__]::
    Tor will make all OR connections through the SOCKS 5 proxy at host:port
    (or host:1080 if port is not specified).

[[Socks5ProxyUsername]] **Socks5ProxyUsername** __username__ +

[[Socks5ProxyPassword]] **Socks5ProxyPassword** __password__::
    If defined, authenticate to the SOCKS 5 server using username and password
    in accordance to RFC 1929. Both username and password must be between 1 and
    255 characters.

[[KeepalivePeriod]] **KeepalivePeriod** __NUM__::
    To keep firewalls from expiring connections, send a padding keepalive cell
    every NUM seconds on open connections that are in use. If the connection
    has no open circuits, it will instead be closed after NUM seconds of
    idleness. (Default: 5 minutes)

[[Log]] **Log** __minSeverity__[-__maxSeverity__] **stderr**|**stdout**|**syslog**::
    Send all messages between __minSeverity__ and __maxSeverity__ to the standard
    output stream, the standard error stream, or to the system log. (The
    "syslog" value is only supported on Unix.) Recognized severity levels are
    debug, info, notice, warn, and err. We advise using "notice" in most cases,
    since anything more verbose may provide sensitive information to an
    attacker who obtains the logs. If only one severity level is given, all
    messages of that level or higher will be sent to the listed destination.

**Log** __minSeverity__[-__maxSeverity__] **file** __FILENAME__::
    As above, but send log messages to the listed filename. The
    "Log" option may appear more than once in a configuration file.
    Messages are sent to all the logs that match their severity
    level.

**Log** **[**__domain__,...**]**__minSeverity__[-__maxSeverity__] ... **file** __FILENAME__ +

**Log** **[**__domain__,...**]**__minSeverity__[-__maxSeverity__] ... **stderr**|**stdout**|**syslog**::
    As above, but select messages by range of log severity __and__ by a
    set of "logging domains".  Each logging domain corresponds to an area of
    functionality inside Tor.  You can specify any number of severity ranges
    for a single log statement, each of them prefixed by a comma-separated
    list of logging domains.  You can prefix a domain with $$~$$ to indicate
    negation, and use * to indicate "all domains".  If you specify a severity
    range without a list of domains, it matches all domains. +
 +
    This is an advanced feature which is most useful for debugging one or two
    of Tor's subsystems at a time. +
 +
    The currently recognized domains are: general, crypto, net, config, fs,
    protocol, mm, http, app, control, circ, rend, bug, dir, dirserv, or, edge,
    acct, hist, and handshake.  Domain names are case-insensitive. +
 +
    For example, "`Log [handshake]debug [~net,~mm]info notice stdout`" sends
    to stdout: all handshake messages of any severity, all info-and-higher
    messages from domains other than networking and memory management, and all
    messages of severity notice or higher.

[[LogMessageDomains]] **LogMessageDomains** **0**|**1**::
    If 1, Tor includes message domains with each log message.  Every log
    message currently has at least one domain; most currently have exactly
    one.  This doesn't affect controller log messages. (Default: 0)

[[OutboundBindAddress]] **OutboundBindAddress** __IP__::
    Make all outbound connections originate from the IP address specified. This
    is only useful when you have multiple network interfaces, and you want all
    of Tor's outgoing connections to use a single one. This option may
    be used twice, once with an IPv4 address and once with an IPv6 address.
    This setting will be ignored for connections to the loopback addresses
    (127.0.0.0/8 and ::1).

[[PidFile]] **PidFile** __FILE__::
    On startup, write our PID to FILE. On clean shutdown, remove
    FILE.

[[ProtocolWarnings]] **ProtocolWarnings** **0**|**1**::
    If 1, Tor will log with severity \'warn' various cases of other parties not
    following the Tor specification. Otherwise, they are logged with severity
    \'info'. (Default: 0)

[[RunAsDaemon]] **RunAsDaemon** **0**|**1**::
    If 1, Tor forks and daemonizes to the background. This option has no effect
    on Windows; instead you should use the --service command-line option.
    (Default: 0)

[[LogTimeGranularity]] **LogTimeGranularity** __NUM__::
    Set the resolution of timestamps in Tor's logs to NUM milliseconds.
    NUM must be positive and either a divisor or a multiple of 1 second.
    Note that this option only controls the granularity written by Tor to
    a file or console log.  Tor does not (for example) "batch up" log
    messages to affect times logged by a controller, times attached to
    syslog messages, or the mtime fields on log files.  (Default: 1 second)

[[SafeLogging]] **SafeLogging** **0**|**1**|**relay**::
    Tor can scrub potentially sensitive strings from log messages (e.g.
    addresses) by replacing them with the string [scrubbed]. This way logs can
    still be useful, but they don't leave behind personally identifying
    information about what sites a user might have visited. +
 +
    If this option is set to 0, Tor will not perform any scrubbing, if it is
    set to 1, all potentially sensitive strings are replaced. If it is set to
    relay, all log messages generated when acting as a relay are sanitized, but
    all messages generated when acting as a client are not. (Default: 1)

[[User]] **User** __UID__::
    On startup, setuid to this user and setgid to their primary group.

[[HardwareAccel]] **HardwareAccel** **0**|**1**::
    If non-zero, try to use built-in (static) crypto hardware acceleration when
    available. (Default: 0)

[[AccelName]] **AccelName** __NAME__::
    When using OpenSSL hardware crypto acceleration attempt to load the dynamic
    engine of this name. This must be used for any dynamic hardware engine.
    Names can be verified with the openssl engine command.

[[AccelDir]] **AccelDir** __DIR__::
    Specify this option if using dynamic hardware acceleration and the engine
    implementation library resides somewhere other than the OpenSSL default.

[[AvoidDiskWrites]] **AvoidDiskWrites** **0**|**1**::
    If non-zero, try to write to disk less frequently than we would otherwise.
    This is useful when running on flash memory or other media that support
    only a limited number of writes. (Default: 0)

[[TunnelDirConns]] **TunnelDirConns** **0**|**1**::
    If non-zero, when a directory server we contact supports it, we will build
    a one-hop circuit and make an encrypted connection via its ORPort.
    (Default: 1)

[[PreferTunneledDirConns]] **PreferTunneledDirConns** **0**|**1**::
    If non-zero, we will avoid directory servers that don't support tunneled
    directory connections, when possible. (Default: 1)

[[CircuitPriorityHalflife]] **CircuitPriorityHalflife** __NUM1__::
    If this value is set, we override the default algorithm for choosing which
    circuit's cell to deliver or relay next. When the value is 0, we
    round-robin between the active circuits on a connection, delivering one
    cell from each in turn. When the value is positive, we prefer delivering
    cells from whichever connection has the lowest weighted cell count, where
    cells are weighted exponentially according to the supplied
    CircuitPriorityHalflife value (in seconds). If this option is not set at
    all, we use the behavior recommended in the current consensus
    networkstatus. This is an advanced option; you generally shouldn't have
    to mess with it. (Default: not set)

[[DisableIOCP]] **DisableIOCP** **0**|**1**::
    If Tor was built to use the Libevent's "bufferevents" networking code
    and you're running on Windows, setting this option to 1 will tell Libevent
    not to use the Windows IOCP networking API.  (Default: 1)

[[UserspaceIOCPBuffers]] **UserspaceIOCPBuffers** **0**|**1**::
    If IOCP is enabled (see DisableIOCP above), setting this option to 1
    will tell Tor to disable kernel-space TCP buffers, in order to avoid
    needless copy operations and try not to run out of non-paged RAM.
    This feature is experimental; don't use it yet unless you're eager to
    help tracking down bugs. (Default: 0)

[[_UseFilteringSSLBufferevents]] **_UseFilteringSSLBufferevents** **0**|**1**::
    Tells Tor to do its SSL communication using a chain of
    bufferevents: one for SSL and one for networking.  This option has no
    effect if bufferevents are disabled (in which case it can't turn on), or
    if IOCP bufferevents are enabled (in which case it can't turn off).  This
    option is useful for debugging only; most users shouldn't touch it.
    (Default: 0)

[[CountPrivateBandwidth]] **CountPrivateBandwidth** **0**|**1**::
    If this option is set, then Tor's rate-limiting applies not only to
    remote connections, but also to connections to private addresses like
    127.0.0.1 or 10.0.0.1.  This is mostly useful for debugging
    rate-limiting.  (Default: 0)

CLIENT OPTIONS
--------------

The following options are useful only for clients (that is, if
[[SocksPort]] **SocksPort**, **TransPort**, **DNSPort**, or **NATDPort** is non-zero):

[[AllowInvalidNodes]] **AllowInvalidNodes** **entry**|**exit**|**middle**|**introduction**|**rendezvous**|**...**::
    If some Tor servers are obviously not working right, the directory
    authorities can manually mark them as invalid, meaning that it's not
    recommended you use them for entry or exit positions in your circuits. You
    can opt to use them in some circuit positions, though. The default is
    "middle,rendezvous", and other choices are not advised.

[[ExcludeSingleHopRelays]] **ExcludeSingleHopRelays** **0**|**1**::
    This option controls whether circuits built by Tor will include relays with
    the AllowSingleHopExits flag set to true. If ExcludeSingleHopRelays is set
    to 0, these relays will be included. Note that these relays might be at
    higher risk of being seized or observed, so they are not normally
    included.  Also note that relatively few clients turn off this option,
    so using these relays might make your client stand out.
    (Default: 1)

[[Bridge]] **Bridge** [__transport__] __IP__:__ORPort__ [__fingerprint__]::
    When set along with UseBridges, instructs Tor to use the relay at
    "IP:ORPort" as a "bridge" relaying into the Tor network. If "fingerprint"
    is provided (using the same format as for DirAuthority), we will verify that
    the relay running at that location has the right fingerprint. We also use
    fingerprint to look up the bridge descriptor at the bridge authority, if
    it's provided and if UpdateBridgesFromAuthority is set too.  +
 +
    If "transport" is provided, and matches to a ClientTransportPlugin
    line, we use that pluggable transports proxy to transfer data to
    the bridge.

[[LearnCircuitBuildTimeout]] **LearnCircuitBuildTimeout** **0**|**1**::
    If 0, CircuitBuildTimeout adaptive learning is disabled. (Default: 1)

[[CircuitBuildTimeout]] **CircuitBuildTimeout** __NUM__::

    Try for at most NUM seconds when building circuits. If the circuit isn't
    open in that time, give up on it. If LearnCircuitBuildTimeout is 1, this
    value serves as the initial value to use before a timeout is learned. If
    LearnCircuitBuildTimeout is 0, this value is the only value used.
    (Default: 60 seconds)

[[CircuitIdleTimeout]] **CircuitIdleTimeout** __NUM__::
    If we have kept a clean (never used) circuit around for NUM seconds, then
    close it. This way when the Tor client is entirely idle, it can expire all
    of its circuits, and then expire its TLS connections. Also, if we end up
    making a circuit that is not useful for exiting any of the requests we're
    receiving, it won't forever take up a slot in the circuit list. (Default: 1
    hour)

[[CircuitStreamTimeout]] **CircuitStreamTimeout** __NUM__::
    If non-zero, this option overrides our internal timeout schedule for how
    many seconds until we detach a stream from a circuit and try a new circuit.
    If your network is particularly slow, you might want to set this to a
    number like 60. (Default: 0)

[[ClientOnly]] **ClientOnly** **0**|**1**::
    If set to 1, Tor will under no circumstances run as a relay or serve
    directory requests. This config option is mostly meaningless: we
    added it back when we were considering having Tor clients auto-promote
    themselves to being relays if they were stable and fast enough. The
    current behavior is simply that Tor is a client unless ORPort or
    DirPort are configured. (Default: 0)

[[ExcludeNodes]] **ExcludeNodes** __node__,__node__,__...__::
    A list of identity fingerprints, nicknames, country codes and address
    patterns of nodes to avoid when building a circuit.
    (Example:
    ExcludeNodes SlowServer, ABCD1234CDEF5678ABCD1234CDEF5678ABCD1234, \{cc}, 255.254.0.0/8) +
 +
    By default, this option is treated as a preference that Tor is allowed
    to override in order to keep working.
    For example, if you try to connect to a hidden service,
    but you have excluded all of the hidden service's introduction points,
    Tor will connect to one of them anyway.  If you do not want this
    behavior, set the StrictNodes option (documented below).  +
 +
    Note also that if you are a relay, this (and the other node selection
    options below) only affects your own circuits that Tor builds for you.
    Clients can still build circuits through you to any node.  Controllers
    can tell Tor to build circuits through any node. +
 +
    Country codes are case-insensitive. The code "\{??}" refers to nodes whose
    country can't be identified. No country code, including \{??}, works if
    no GeoIPFile can be loaded. See also the GeoIPExcludeUnknown option below.


[[ExcludeExitNodes]] **ExcludeExitNodes** __node__,__node__,__...__::
    A list of identity fingerprints, nicknames, country codes and address
    patterns of nodes to never use when picking an exit node---that is, a
    node that delivers traffic for you outside the Tor network.   Note that any
    node listed in ExcludeNodes is automatically considered to be part of this
    list too.  See also the caveats on the "ExitNodes" option below.

[[GeoIPExcludeUnknown]] **GeoIPExcludeUnknown** **0**|**1**|**auto**::
    If this option is set to 'auto', then whenever any country code is set in
    ExcludeNodes or ExcludeExitNodes, all nodes with unknown country (\{??} and
    possibly \{A1}) are treated as excluded as well. If this option is set to
    '1', then all unknown countries are treated as excluded in ExcludeNodes
    and ExcludeExitNodes.  This option has no effect when a GeoIP file isn't
    configured or can't be found.  (Default: auto)

[[ExitNodes]] **ExitNodes** __node__,__node__,__...__::
    A list of identity fingerprints, nicknames, country codes and address
    patterns of nodes to use as exit node---that is, a
    node that delivers traffic for you outside the Tor network. +
 +
    Note that if you list too few nodes here, or if you exclude too many exit
    nodes with ExcludeExitNodes, you can degrade functionality.  For example,
    if none of the exits you list allows traffic on port 80 or 443, you won't
    be able to browse the web. +
 +
    Note also that not every circuit is used to deliver traffic outside of
    the Tor network.  It is normal to see non-exit circuits (such as those
    used to connect to hidden services, those that do directory fetches,
    those used for relay reachability self-tests, and so on) that end
    at a non-exit node.  To
    keep a node from being used entirely, see ExcludeNodes and StrictNodes. +
 +
    The ExcludeNodes option overrides this option: any node listed in both
    ExitNodes and ExcludeNodes is treated as excluded. +
 +
    The .exit address notation, if enabled via AllowDotExit, overrides
    this option.

[[EntryNodes]] **EntryNodes** __node__,__node__,__...__::
    A list of identity fingerprints, nicknames, and country codes of nodes
    to use for the first hop in your normal circuits.
    Normal circuits include all
    circuits except for direct connections to directory servers.  The Bridge
    option overrides this option; if you have configured bridges and
    UseBridges is 1, the Bridges are used as your entry nodes. +
 +
    The ExcludeNodes option overrides this option: any node listed in both
    EntryNodes and ExcludeNodes is treated as excluded.

[[StrictNodes]] **StrictNodes** **0**|**1**::
    If StrictNodes is set to 1, Tor will treat the ExcludeNodes option as a
    requirement to follow for all the circuits you generate, even if doing so
    will break functionality for you.  If StrictNodes is set to 0, Tor will
    still try to avoid nodes in the ExcludeNodes list, but it will err on the
    side of avoiding unexpected errors.  Specifically, StrictNodes 0 tells
    Tor that it is okay to use an excluded node when it is *necessary* to
    perform relay reachability self-tests, connect to
    a hidden service, provide a hidden service to a client, fulfill a .exit
    request, upload directory information, or download directory information.
    (Default: 0)

[[FascistFirewall]] **FascistFirewall** **0**|**1**::
    If 1, Tor will only create outgoing connections to ORs running on ports
    that your firewall allows (defaults to 80 and 443; see **FirewallPorts**).
    This will allow you to run Tor as a client behind a firewall with
    restrictive policies, but will not allow you to run as a server behind such
    a firewall. If you prefer more fine-grained control, use
    ReachableAddresses instead.

[[FirewallPorts]] **FirewallPorts** __PORTS__::
    A list of ports that your firewall allows you to connect to. Only used when
    **FascistFirewall** is set. This option is deprecated; use ReachableAddresses
    instead. (Default: 80, 443)

[[ReachableAddresses]] **ReachableAddresses** __ADDR__[/__MASK__][:__PORT__]...::
    A comma-separated list of IP addresses and ports that your firewall allows
    you to connect to. The format is as for the addresses in ExitPolicy, except
    that "accept" is understood unless "reject" is explicitly provided. For
    example, \'ReachableAddresses 99.0.0.0/8, reject 18.0.0.0/8:80, accept
    \*:80' means that your firewall allows connections to everything inside net
    99, rejects port 80 connections to net 18, and accepts connections to port
    80 otherwise. (Default: \'accept \*:*'.)

[[ReachableDirAddresses]] **ReachableDirAddresses** __ADDR__[/__MASK__][:__PORT__]...::
    Like **ReachableAddresses**, a list of addresses and ports. Tor will obey
    these restrictions when fetching directory information, using standard HTTP
    GET requests. If not set explicitly then the value of
    **ReachableAddresses** is used. If **HTTPProxy** is set then these
    connections will go through that proxy.

[[ReachableORAddresses]] **ReachableORAddresses** __ADDR__[/__MASK__][:__PORT__]...::
    Like **ReachableAddresses**, a list of addresses and ports. Tor will obey
    these restrictions when connecting to Onion Routers, using TLS/SSL. If not
    set explicitly then the value of **ReachableAddresses** is used. If
    **HTTPSProxy** is set then these connections will go through that proxy. +
 +
    The separation between **ReachableORAddresses** and
    **ReachableDirAddresses** is only interesting when you are connecting
    through proxies (see **HTTPProxy** and **HTTPSProxy**). Most proxies limit
    TLS connections (which Tor uses to connect to Onion Routers) to port 443,
    and some limit HTTP GET requests (which Tor uses for fetching directory
    information) to port 80.

[[HidServAuth]] **HidServAuth** __onion-address__ __auth-cookie__ [__service-name__]::
    Client authorization for a hidden service. Valid onion addresses contain 16
    characters in a-z2-7 plus ".onion", and valid auth cookies contain 22
    characters in A-Za-z0-9+/. The service name is only used for internal
    purposes, e.g., for Tor controllers. This option may be used multiple times
    for different hidden services. If a hidden service uses authorization and
    this option is not set, the hidden service is not accessible. Hidden
    services can be configured to require authorization using the
    **HiddenServiceAuthorizeClient** option.

[[CloseHSClientCircuitsImmediatelyOnTimeout]] **CloseHSClientCircuitsImmediatelyOnTimeout** **0**|**1**::
    If 1, Tor will close unfinished hidden service client circuits
    which have not moved closer to connecting to their destination
    hidden service when their internal state has not changed for the
    duration of the current circuit-build timeout.  Otherwise, such
    circuits will be left open, in the hope that they will finish
    connecting to their destination hidden services.  In either case,
    another set of introduction and rendezvous circuits for the same
    destination hidden service will be launched. (Default: 0)

[[CloseHSServiceRendCircuitsImmediatelyOnTimeout]] **CloseHSServiceRendCircuitsImmediatelyOnTimeout** **0**|**1**::
    If 1, Tor will close unfinished hidden-service-side rendezvous
    circuits after the current circuit-build timeout.  Otherwise, such
    circuits will be left open, in the hope that they will finish
    connecting to their destinations.  In either case, another
    rendezvous circuit for the same destination client will be
    launched. (Default: 0)

[[LongLivedPorts]] **LongLivedPorts** __PORTS__::
    A list of ports for services that tend to have long-running connections
    (e.g. chat and interactive shells). Circuits for streams that use these
    ports will contain only high-uptime nodes, to reduce the chance that a node
    will go down before the stream is finished. Note that the list is also
    honored for circuits (both client and service side) involving hidden
    services whose virtual port is in this list. (Default: 21, 22, 706,
    1863, 5050, 5190, 5222, 5223, 6523, 6667, 6697, 8300)

[[MapAddress]] **MapAddress** __address__ __newaddress__::
    When a request for address arrives to Tor, it will transform to newaddress
    before processing it. For example, if you always want connections to
    www.example.com to exit via __torserver__ (where __torserver__ is the
    nickname of the server), use "MapAddress www.example.com
    www.example.com.torserver.exit". If the value is prefixed with a
    "\*.", matches an entire domain. For example, if you
    always want connections to example.com and any if its subdomains
    to exit via
    __torserver__ (where __torserver__ is the nickname of the server), use
    "MapAddress \*.example.com \*.example.com.torserver.exit". (Note the
    leading "*." in each part of the directive.) You can also redirect all
    subdomains of a domain to a single address. For example, "MapAddress
    *.example.com www.example.com". +
 +
    NOTES:

    1. When evaluating MapAddress expressions Tor stops when it hits the most
    recently added expression that matches the requested address. So if you
    have the following in your torrc, www.torproject.org will map to 1.1.1.1:

     MapAddress www.torproject.org 2.2.2.2
     MapAddress www.torproject.org 1.1.1.1

    2. Tor evaluates the MapAddress configuration until it finds no matches. So
    if you have the following in your torrc, www.torproject.org will map to
    2.2.2.2:

      MapAddress 1.1.1.1 2.2.2.2
      MapAddress www.torproject.org 1.1.1.1

    3. The following MapAddress expression is invalid (and will be
    ignored) because you cannot map from a specific address to a wildcard
    address:

      MapAddress www.torproject.org *.torproject.org.torserver.exit

    4. Using a wildcard to match only part of a string (as in *ample.com) is
    also invalid.

[[NewCircuitPeriod]] **NewCircuitPeriod** __NUM__::
    Every NUM seconds consider whether to build a new circuit. (Default: 30
    seconds)

[[MaxCircuitDirtiness]] **MaxCircuitDirtiness** __NUM__::
    Feel free to reuse a circuit that was first used at most NUM seconds ago,
    but never attach a new stream to a circuit that is too old.  For hidden
    services, this applies to the __last__ time a circuit was used, not the
    first.  (Default: 10 minutes)

[[MaxClientCircuitsPending]] **MaxClientCircuitsPending** __NUM__::
    Do not allow more than NUM circuits to be pending at a time for handling
    client streams. A circuit is pending if we have begun constructing it,
    but it has not yet been completely constructed.  (Default: 32)

[[NodeFamily]] **NodeFamily** __node__,__node__,__...__::
    The Tor servers, defined by their identity fingerprints or nicknames,
    constitute a "family" of similar or co-administered servers, so never use
    any two of them in the same circuit. Defining a NodeFamily is only needed
    when a server doesn't list the family itself (with MyFamily). This option
    can be used multiple times.  In addition to nodes, you can also list
    IP address and ranges and country codes in {curly braces}.

[[EnforceDistinctSubnets]] **EnforceDistinctSubnets** **0**|**1**::
    If 1, Tor will not put two servers whose IP addresses are "too close" on
    the same circuit. Currently, two addresses are "too close" if they lie in
    the same /16 range. (Default: 1)

[[SOCKSPort]] **SOCKSPort** \['address':]__port__|**auto** [_flags_] [_isolation flags_]::
    Open this port to listen for connections from SOCKS-speaking
    applications. Set this to 0 if you don't want to allow application
    connections via SOCKS. Set it to "auto" to have Tor pick a port for
    you. This directive can be specified multiple times to bind
    to multiple addresses/ports. (Default: 9050) +
 +
    The _isolation flags_ arguments give Tor rules for which streams
    received on this SOCKSPort are allowed to share circuits with one
    another.  Recognized isolation flags are:
    **IsolateClientAddr**;;
        Don't share circuits with streams from a different
        client address.  (On by default and strongly recommended;
        you can disable it with **NoIsolateClientAddr**.)
    **IsolateSOCKSAuth**;;
        Don't share circuits with streams for which different
        SOCKS authentication was provided. (On by default;
        you can disable it with **NoIsolateSOCKSAuth**.)
    **IsolateClientProtocol**;;
        Don't share circuits with streams using a different protocol.
        (SOCKS 4, SOCKS 5, TransPort connections, NATDPort connections,
        and DNSPort requests are all considered to be different protocols.)
    **IsolateDestPort**;;
        Don't share circuits with streams targetting a different
        destination port.
    **IsolateDestAddr**;;
        Don't share circuits with streams targetting a different
        destination address.
    **SessionGroup=**__INT__;;
        If no other isolation rules would prevent it, allow streams
        on this port to share circuits with streams from every other
        port with the same session group.  (By default, streams received
        on different SOCKSPorts, TransPorts, etc are always isolated from one
        another. This option overrides that behavior.) +
+
    Other recognized _flags_ for a SOCKSPort are:
    **NoIPv4Traffic**;;
        Tell exits to not connect to IPv4 addresses in response to SOCKS
        requests on this connection.
    **IPv6Traffic**;;
        Tell exits to allow IPv6 addresses in response to SOCKS requests on
        this connection, so long as SOCKS5 is in use.  (SOCKS4 can't handle
        IPv6.)
    **PreferIPv6**;;
        Tells exits that, if a host has both an IPv4 and an IPv6 address,
        we would prefer to connect to it via IPv6. (IPv4 is the default.) +
+
       NOTE: Although this option allows you to specify an IP address
       other than localhost, you should do so only with extreme caution.
       The SOCKS protocol is unencrypted and (as we use it)
       unauthenticated, so exposing it in this way could leak your
       information to anybody watching your network, and allow anybody
       to use your computer as an open proxy.
    **CacheIPv4DNS**;;
        Tells the client to remember IPv4 DNS answers we receive from exit
        nodes via this connection. (On by default.)
    **CacheIPv6DNS**;;
        Tells the client to remember IPv6 DNS answers we receive from exit
        nodes via this connection.
    **CacheDNS**;;
        Tells the client to remember all DNS answers we receive from exit
        nodes via this connection.
    **UseIPv4Cache**;;
        Tells the client to use any cached IPv4 DNS answers we have when making
        requests via this connection. (NOTE: This option, along UseIPv6Cache
        and UseDNSCache, can harm your anonymity, and probably
        won't help performance as much as you might expect. Use with care!)
    **UseIPv6Cache**;;
        Tells the client to use any cached IPv6 DNS answers we have when making
        requests via this connection.
    **UseDNSCache**;;
        Tells the client to use any cached DNS answers we have when making
        requests via this connection.
    **PreferIPv6Automap**;;
        When serving a hostname lookup request on this port that
        should get automapped (according to AutomapHostsOnResove),
        if we could return either an IPv4 or an IPv6 answer, prefer
        an IPv6 answer. (On by default.)
    **PreferSOCKSNoAuth**;;
        Ordinarily, when an application offers both "username/password
        authentication" and "no authentication" to Tor via SOCKS5, Tor
        selects username/password authentication so that IsolateSOCKSAuth can
        work.  This can confuse some applications, if they offer a
        username/password combination then get confused when asked for
        one. You can disable this behavior, so that Tor will select "No
        authentication" when IsolateSOCKSAuth is disabled, or when this
        option is set.

[[SOCKSListenAddress]] **SOCKSListenAddress** __IP__[:__PORT__]::
    Bind to this address to listen for connections from Socks-speaking
    applications. (Default: 127.0.0.1) You can also specify a port (e.g.
    192.168.0.1:9100). This directive can be specified multiple times to bind
    to multiple addresses/ports.  (DEPRECATED: As of 0.2.3.x-alpha, you can
    now use multiple SOCKSPort entries, and provide addresses for SOCKSPort
    entries, so SOCKSListenAddress no longer has a purpose.  For backward
    compatibility, SOCKSListenAddress is only allowed when SOCKSPort is just
    a port number.)

[[SocksPolicy]] **SocksPolicy** __policy__,__policy__,__...__::
    Set an entrance policy for this server, to limit who can connect to the
    SocksPort and DNSPort ports. The policies have the same form as exit
    policies below.

[[SocksTimeout]] **SocksTimeout** __NUM__::
    Let a socks connection wait NUM seconds handshaking, and NUM seconds
    unattached waiting for an appropriate circuit, before we fail it. (Default:
    2 minutes)

[[TokenBucketRefillInterval]] **TokenBucketRefillInterval** __NUM__ [**msec**|**second**]::
    Set the refill interval of Tor's token bucket to NUM milliseconds.
    NUM must be between 1 and 1000, inclusive.  Note that the configured
    bandwidth limits are still expressed in bytes per second: this
    option only affects the frequency with which Tor checks to see whether
    previously exhausted connections may read again. (Default: 100 msec)

[[TrackHostExits]] **TrackHostExits** __host__,__.domain__,__...__::
    For each value in the comma separated list, Tor will track recent
    connections to hosts that match this value and attempt to reuse the same
    exit node for each. If the value is prepended with a \'.\', it is treated as
    matching an entire domain. If one of the values is just a \'.', it means
    match everything. This option is useful if you frequently connect to sites
    that will expire all your authentication cookies (i.e. log you out) if
    your IP address changes. Note that this option does have the disadvantage
    of making it more clear that a given history is associated with a single
    user. However, most people who would wish to observe this will observe it
    through cookies or other protocol-specific means anyhow.

[[TrackHostExitsExpire]] **TrackHostExitsExpire** __NUM__::
    Since exit servers go up and down, it is desirable to expire the
    association between host and exit server after NUM seconds. The default is
    1800 seconds (30 minutes).

[[UpdateBridgesFromAuthority]] **UpdateBridgesFromAuthority** **0**|**1**::
    When set (along with UseBridges), Tor will try to fetch bridge descriptors
    from the configured bridge authorities when feasible. It will fall back to
    a direct request if the authority responds with a 404. (Default: 0)

[[UseBridges]] **UseBridges** **0**|**1**::
    When set, Tor will fetch descriptors for each bridge listed in the "Bridge"
    config lines, and use these relays as both entry guards and directory
    guards. (Default: 0)

[[UseEntryGuards]] **UseEntryGuards** **0**|**1**::
    If this option is set to 1, we pick a few long-term entry servers, and try
    to stick with them. This is desirable because constantly changing servers
    increases the odds that an adversary who owns some servers will observe a
    fraction of your paths. (Default: 1)

[[UseEntryGuardsAsDirectoryGuards]] **UseEntryGuardsAsDirectoryGuards** **0**|**1**::
    If this option is set to 1, and UseEntryGuards is also set to 1,
    we try to use our entry guards as directory
    guards, and failing that, pick more nodes to act as our directory guards.
    This helps prevent an adversary from enumerating clients. It's only
    available for clients (non-relay, non-bridge) that aren't configured to
    download any non-default directory material.  It doesn't currently
    do anything when we lack a live consensus. (Default: 1)

[[NumEntryGuards]] **NumEntryGuards** __NUM__::
    If UseEntryGuards is set to 1, we will try to pick a total of NUM routers
    as long-term entries for our circuits. (Default: 3)

[[NumDirectoryGuards]] **NumDirectoryGuards** __NUM__::
    If UseEntryGuardsAsDirectoryGuards is enabled, we try to make sure we
    have at least NUM routers to use as directory guards. If this option
    is set to 0, use the value from NumEntryGuards. (Default: 0)

[[GuardLifetime]] **GuardLifetime**  __N__ **days**|**weeks**|**months**::
    If nonzero, and UseEntryGuards is set, minimum time to keep a guard before
    picking a new one. If zero, we use the GuardLifetime parameter from the
    consensus directory.  No value here may  be less than 1 month or greater
    than 5 years; out-of-range values are clamped. (Default: 0)

[[SafeSocks]] **SafeSocks** **0**|**1**::
    When this option is enabled, Tor will reject application connections that
    use unsafe variants of the socks protocol -- ones that only provide an IP
    address, meaning the application is doing a DNS resolve first.
    Specifically, these are socks4 and socks5 when not doing remote DNS.
    (Default: 0)

[[TestSocks]] **TestSocks** **0**|**1**::
    When this option is enabled, Tor will make a notice-level log entry for
    each connection to the Socks port indicating whether the request used a
    safe socks protocol or an unsafe one (see above entry on SafeSocks). This
    helps to determine whether an application using Tor is possibly leaking
    DNS requests. (Default: 0)

[[WarnUnsafeSocks]] **WarnUnsafeSocks** **0**|**1**::
    When this option is enabled, Tor will warn whenever a request is
    received that only contains an IP address instead of a hostname. Allowing
    applications to do DNS resolves themselves is usually a bad idea and
    can leak your location to attackers. (Default: 1)

[[VirtualAddrNetworkIPv4]] **VirtualAddrNetworkIPv4** __Address__/__bits__ +

[[VirtualAddrNetworkIPv6]] **VirtualAddrNetworkIPv6** [__Address__]/__bits__::
    When Tor needs to assign a virtual (unused) address because of a MAPADDRESS
    command from the controller or the AutomapHostsOnResolve feature, Tor
    picks an unassigned address from this range. (Defaults:
    127.192.0.0/10 and [FE80::]/10 respectively.) +
 +
    When providing proxy server service to a network of computers using a tool
    like dns-proxy-tor, change the IPv4 network to "10.192.0.0/10" or
    "172.16.0.0/12" and change the IPv6 network to "[FC00]/7".
    The default **VirtualAddrNetwork** address ranges on a
    properly configured machine will route to the loopback or link-local
    interface. For
    local use, no change to the default VirtualAddrNetwork setting is needed.

[[AllowNonRFC953Hostnames]] **AllowNonRFC953Hostnames** **0**|**1**::
    When this option is disabled, Tor blocks hostnames containing illegal
    characters (like @ and :) rather than sending them to an exit node to be
    resolved. This helps trap accidental attempts to resolve URLs and so on.
    (Default: 0)

[[AllowDotExit]] **AllowDotExit** **0**|**1**::
    If enabled, we convert "www.google.com.foo.exit" addresses on the
    SocksPort/TransPort/NATDPort into "www.google.com" addresses that exit from
    the node "foo". Disabled by default since attacking websites and exit
    relays can use it to manipulate your path selection. (Default: 0)

[[FastFirstHopPK]] **FastFirstHopPK** **0**|**1**::
    When this option is disabled, Tor uses the public key step for the first
    hop of creating circuits. Skipping it is generally safe since we have
    already used TLS to authenticate the relay and to establish forward-secure
    keys. Turning this option off makes circuit building slower. +
 +
    Note that Tor will always use the public key step for the first hop if it's
    operating as a relay, and it will never use the public key step if it
    doesn't yet know the onion key of the first hop. (Default: 1)

[[TransPort]] **TransPort**  \['address':]__port__|**auto** [_isolation flags_]::
    Open this port to listen for transparent proxy connections.  Set this to
    0 if you don't want to allow transparent proxy connections.  Set the port
    to "auto" to have Tor pick a port for you. This directive can be
    specified multiple times to bind to multiple addresses/ports.  See
    SOCKSPort for an explanation of isolation flags. +
 +
    TransPort requires OS support for transparent proxies, such as BSDs' pf or
    Linux's IPTables. If you're planning to use Tor as a transparent proxy for
    a network, you'll want to examine and change VirtualAddrNetwork from the
    default setting. You'll also want to set the TransListenAddress option for
    the network you'd like to proxy. (Default: 0)

[[TransListenAddress]] **TransListenAddress** __IP__[:__PORT__]::
    Bind to this address to listen for transparent proxy connections. (Default:
    127.0.0.1). This is useful for exporting a transparent proxy server to an
    entire network. (DEPRECATED: As of 0.2.3.x-alpha, you can
    now use multiple TransPort entries, and provide addresses for TransPort
    entries, so TransListenAddress no longer has a purpose.  For backward
    compatibility, TransListenAddress is only allowed when TransPort is just
    a port number.)

[[NATDPort]] **NATDPort** \['address':]__port__|**auto** [_isolation flags_]::
    Open this port to listen for connections from old versions of ipfw (as
    included in old versions of FreeBSD, etc) using the NATD protocol.
    Use 0 if you don't want to allow NATD connections.  Set the port
    to "auto" to have Tor pick a port for you. This directive can be
    specified multiple times to bind to multiple addresses/ports.  See
    SOCKSPort for an explanation of isolation flags. +
 +
    This option is only for people who cannot use TransPort. (Default: 0)

[[NATDListenAddress]] **NATDListenAddress** __IP__[:__PORT__]::
    Bind to this address to listen for NATD connections. (DEPRECATED: As of
    0.2.3.x-alpha, you can now use multiple NATDPort entries, and provide
    addresses for NATDPort entries, so NATDListenAddress no longer has a
    purpose.  For backward compatibility, NATDListenAddress is only allowed
    when NATDPort is just a port number.)

[[AutomapHostsOnResolve]] **AutomapHostsOnResolve** **0**|**1**::
    When this option is enabled, and we get a request to resolve an address
    that ends with one of the suffixes in **AutomapHostsSuffixes**, we map an
    unused virtual address to that address, and return the new virtual address.
    This is handy for making ".onion" addresses work with applications that
    resolve an address and then connect to it. (Default: 0)

[[AutomapHostsSuffixes]] **AutomapHostsSuffixes** __SUFFIX__,__SUFFIX__,__...__::
    A comma-separated list of suffixes to use with **AutomapHostsOnResolve**.
    The "." suffix is equivalent to "all addresses." (Default: .exit,.onion).

[[DNSPort]] **DNSPort** \['address':]__port__|**auto** [_isolation flags_]::
    If non-zero, open this port to listen for UDP DNS requests, and resolve
    them anonymously.  This port only handles A, AAAA, and PTR requests---it
    doesn't handle arbitrary DNS request types. Set the port to "auto" to
    have Tor pick a port for
    you. This directive can be specified multiple times to bind to multiple
    addresses/ports. See SOCKSPort for an explanation of isolation
    flags. (Default: 0)

[[DNSListenAddress]] **DNSListenAddress** __IP__[:__PORT__]::
    Bind to this address to listen for DNS connections. (DEPRECATED: As of
    0.2.3.x-alpha, you can now use multiple DNSPort entries, and provide
    addresses for DNSPort entries, so DNSListenAddress no longer has a
    purpose.  For backward compatibility, DNSListenAddress is only allowed
    when DNSPort is just a port number.)

[[ClientDNSRejectInternalAddresses]] **ClientDNSRejectInternalAddresses** **0**|**1**::
    If true, Tor does not believe any anonymously retrieved DNS answer that
    tells it that an address resolves to an internal address (like 127.0.0.1 or
    192.168.0.1). This option prevents certain browser-based attacks; don't
    turn it off unless you know what you're doing. (Default: 1)

[[ClientRejectInternalAddresses]] **ClientRejectInternalAddresses** **0**|**1**::
    If true, Tor does not try to fulfill requests to connect to an internal
    address (like 127.0.0.1 or 192.168.0.1) __unless a exit node is
    specifically requested__ (for example, via a .exit hostname, or a
    controller request).  (Default: 1)

[[DownloadExtraInfo]] **DownloadExtraInfo** **0**|**1**::
    If true, Tor downloads and caches "extra-info" documents. These documents
    contain information about servers other than the information in their
    regular router descriptors. Tor does not use this information for anything
    itself; to save bandwidth, leave this option turned off. (Default: 0)

[[WarnPlaintextPorts]] **WarnPlaintextPorts** __port__,__port__,__...__::
    Tells Tor to issue a warnings whenever the user tries to make an anonymous
    connection to one of these ports. This option is designed to alert users
    to services that risk sending passwords in the clear. (Default:
    23,109,110,143)

[[RejectPlaintextPorts]] **RejectPlaintextPorts** __port__,__port__,__...__::
    Like WarnPlaintextPorts, but instead of warning about risky port uses, Tor
    will instead refuse to make the connection. (Default: None)

[[AllowSingleHopCircuits]] **AllowSingleHopCircuits** **0**|**1**::
    When this option is set, the attached Tor controller can use relays
    that have the **AllowSingleHopExits** option turned on to build
    one-hop Tor connections.  (Default: 0)

[[OptimisticData]] **OptimisticData** **0**|**1**|**auto**::
    When this option is set, and Tor is using an exit node that supports
    the feature, it will try optimistically to send data to the exit node
    without waiting for the exit node to report whether the connection
    succeeded.  This can save a round-trip time for protocols like HTTP
    where the client talks first.  If OptimisticData is set to **auto**,
    Tor will look at the UseOptimisticData parameter in the networkstatus.
    (Default: auto)

[[Tor2webMode]] **Tor2webMode** **0**|**1**::
    When this option is set, Tor connects to hidden services
    **non-anonymously**.  This option also disables client connections to
    non-hidden-service hostnames through Tor. It **must only** be used when
    running a tor2web Hidden Service web proxy.
    To enable this option the compile time flag --enable-tor2webmode must be
    specified. (Default: 0)

[[UseMicrodescriptors]] **UseMicrodescriptors** **0**|**1**|**auto**::
    Microdescriptors are a smaller version of the information that Tor needs
    in order to build its circuits.  Using microdescriptors makes Tor clients
    download less directory information, thus saving bandwidth.  Directory
    caches need to fetch regular descriptors and microdescriptors, so this
    option doesn't save any bandwidth for them.  If this option is set to
    "auto" (recommended) then it is on for all clients that do not set
    FetchUselessDescriptors. (Default: auto)

[[UseNTorHandshake]] **UseNTorHandshake** **0**|**1**|**auto**::
    The "ntor" circuit-creation handshake is faster and (we think) more
    secure than the original ("TAP") circuit handshake, but starting to use
    it too early might make your client stand out. If this option is 0, your
    Tor client won't use the ntor handshake. If it's 1, your Tor client
    will use the ntor handshake to extend circuits through servers that
    support it. If this option is "auto" (recommended), then your client
    will use the ntor handshake once enough directory authorities recommend
    it. (Default: auto)

[[PathBiasCircThreshold]] **PathBiasCircThreshold** __NUM__ +

[[PathBiasNoticeRate]] **PathBiasNoticeRate** __NUM__ +

[[PathBiasWarnRate]] **PathBiasWarnRate** __NUM__ +

[[PathBiasExtremeRate]] **PathBiasExtremeRate** __NUM__ +

[[PathBiasDropGuards]] **PathBiasDropGuards** __NUM__ +

[[PathBiasScaleThreshold]] **PathBiasScaleThreshold** __NUM__::
    These options override the default behavior of Tor's (**currently
    experimental**) path bias detection algorithm. To try to find broken or
    misbehaving guard nodes, Tor looks for nodes where more than a certain
    fraction of circuits through that guard fail to get built.
 +
    The PathBiasCircThreshold option controls how many circuits we need to build
    through a guard before we make these checks.  The PathBiasNoticeRate,
    PathBiasWarnRate and PathBiasExtremeRate options control what fraction of
    circuits must succeed through a guard so we won't write log messages.
    If less than PathBiasExtremeRate circuits succeed *and* PathBiasDropGuards
    is set to 1, we disable use of that guard. +
 +
    When we have seen more than PathBiasScaleThreshold
    circuits through a guard, we scale our observations by 0.5 (governed by
    the consensus) so that new observations don't get swamped by old ones. +
 +
    By default, or if a negative value is provided for one of these options,
    Tor uses reasonable defaults from the networkstatus consensus document.
    If no defaults are available there, these options default to 150, .70,
    .50, .30, 0, and 300 respectively.

[[PathBiasUseThreshold]] **PathBiasUseThreshold** __NUM__ +

[[PathBiasNoticeUseRate]] **PathBiasNoticeUseRate** __NUM__ +

[[PathBiasExtremeUseRate]] **PathBiasExtremeUseRate** __NUM__ +

[[PathBiasScaleUseThreshold]] **PathBiasScaleUseThreshold** __NUM__::
    Similar to the above options, these options override the default behavior
    of Tor's (**currently experimental**) path use bias detection algorithm.
 +
    Where as the path bias parameters govern thresholds for successfully
    building circuits, these four path use bias parameters govern thresholds
    only for circuit usage. Circuits which receive no stream usage
    are not counted by this detection algorithm. A used circuit is considered
    successful if it is capable of carrying streams or otherwise receiving
    well-formed responses to RELAY cells.
 +
    By default, or if a negative value is provided for one of these options,
    Tor uses reasonable defaults from the networkstatus consensus document.
    If no defaults are available there, these options default to 20, .80,
    .60, and 100, respectively.

[[ClientUseIPv6]] **ClientUseIPv6** **0**|**1**::
    If this option is set to 1, Tor might connect to entry nodes over
    IPv6. Note that clients configured with an IPv6 address in a
    **Bridge** line will try connecting over IPv6 even if
    **ClientUseIPv6** is set to 0. (Default: 0)

[[ClientPreferIPv6ORPort]] **ClientPreferIPv6ORPort** **0**|**1**::
    If this option is set to 1, Tor prefers an OR port with an IPv6
    address over one with IPv4 if a given entry node has both. Other
    things may influence the choice. This option breaks a tie to the
    favor of IPv6. (Default: 0)

[[PathsNeededToBuildCircuits]] **PathsNeededToBuildCircuits** __NUM__::
    Tor clients don't build circuits for user traffic until they know
    about enough of the network so that they could potentially construct
    enough of the possible paths through the network. If this option
    is set to a fraction between 0.25 and 0.95, Tor won't build circuits
    until it has enough descriptors or microdescriptors to construct
    that fraction of possible paths. Note that setting this option too low
    can make your Tor client less anonymous, and setting it too high can
    prevent your Tor client from bootstrapping.  If this option is negative,
    Tor will use a default value chosen by the directory
    authorities. (Default: -1.)

[[Support022HiddenServices]] **Support022HiddenServices** **0**|**1**|**auto**::
    Tor hidden services running versions before 0.2.3.x required clients to
    send timestamps, which can potentially be used to distinguish clients
    whose view of the current time is skewed. If this option is set to 0, we
    do not send this timestamp, and hidden services on obsolete Tor versions
    will not work.  If this option is set to 1, we send the timestamp.  If
    this optoin is "auto", we take a recommendation from the latest consensus
    document. (Default: auto)


SERVER OPTIONS
--------------

The following options are useful only for servers (that is, if ORPort
is non-zero):

[[Address]] **Address** __address__::
    The IP address or fully qualified domain name of this server (e.g.
    moria.mit.edu). You can leave this unset, and Tor will guess your IP
    address.  This IP address is the one used to tell clients and other
    servers where to find your Tor server; it doesn't affect the IP that your
    Tor client binds to.  To bind to a different address, use the
    *ListenAddress and OutboundBindAddress options.

[[AllowSingleHopExits]] **AllowSingleHopExits** **0**|**1**::
    This option controls whether clients can use this server as a single hop
    proxy. If set to 1, clients can use this server as an exit even if it is
    the only hop in the circuit.  Note that most clients will refuse to use
    servers that set this option, since most clients have
    ExcludeSingleHopRelays set.  (Default: 0)

[[AssumeReachable]] **AssumeReachable** **0**|**1**::
    This option is used when bootstrapping a new Tor network. If set to 1,
    don't do self-reachability testing; just upload your server descriptor
    immediately. If **AuthoritativeDirectory** is also set, this option
    instructs the dirserver to bypass remote reachability testing too and list
    all connected servers as running.

[[BridgeRelay]] **BridgeRelay** **0**|**1**::
    Sets the relay to act as a "bridge" with respect to relaying connections
    from bridge users to the Tor network. It mainly causes Tor to publish a
    server descriptor to the bridge database, rather than publishing a relay
    descriptor to the public directory authorities.

[[ContactInfo]] **ContactInfo** __email_address__::
    Administrative contact information for this relay or bridge. This line
    can be used to contact you if your relay or bridge is misconfigured or
    something else goes wrong. Note that we archive and publish all
    descriptors containing these lines and that Google indexes them, so
    spammers might also collect them. You may want to obscure the fact
    that it's an email address and/or generate a new address for this
    purpose.

[[ExitPolicy]] **ExitPolicy** __policy__,__policy__,__...__::
    Set an exit policy for this server. Each policy is of the form
    "**accept**|**reject** __ADDR__[/__MASK__][:__PORT__]". If /__MASK__ is
    omitted then this policy just applies to the host given. Instead of giving
    a host or network you can also use "\*" to denote the universe (0.0.0.0/0).
    __PORT__ can be a single port number, an interval of ports
    "__FROM_PORT__-__TO_PORT__", or "\*". If __PORT__ is omitted, that means
    "\*". +
 +
    For example, "accept 18.7.22.69:\*,reject 18.0.0.0/8:\*,accept \*:\*" would
    reject any traffic destined for MIT except for web.mit.edu, and accept
    anything else. +
 +
    To specify all internal and link-local networks (including 0.0.0.0/8,
    169.254.0.0/16,    127.0.0.0/8,    192.168.0.0/16, 10.0.0.0/8, and
    172.16.0.0/12), you can use the "private" alias instead of an address.
    These addresses are rejected by default (at the beginning of your exit
    policy), along with your public IP address, unless you set the
    ExitPolicyRejectPrivate config option to 0. For example, once you've done
    that, you could allow HTTP to 127.0.0.1 and block all other connections to
    internal networks with "accept 127.0.0.1:80,reject private:\*", though that
    may also allow connections to your own computer that are addressed to its
    public (external) IP address. See RFC 1918 and RFC 3330 for more details
    about internal and reserved IP address space. +
 +
    This directive can be specified multiple times so you don't have to put it
    all on one line. +
 +
    Policies are considered first to last, and the first match wins. If you
    want to \_replace_ the default exit policy, end your exit policy with
    either a reject \*:* or an accept \*:*. Otherwise, you're \_augmenting_
    (prepending to) the default exit policy. The default exit policy is: +

       reject *:25
       reject *:119
       reject *:135-139
       reject *:445
       reject *:563
       reject *:1214
       reject *:4661-4666
       reject *:6346-6429
       reject *:6699
       reject *:6881-6999
       accept *:*

[[ExitPolicyRejectPrivate]] **ExitPolicyRejectPrivate** **0**|**1**::
    Reject all private (local) networks, along with your own public IP address,
    at the beginning of your exit policy. See above entry on ExitPolicy.
    (Default: 1)

[[IPv6Exit]] **IPv6Exit** **0**|**1**::
    If set, and we are an exit node, allow clients to use us for IPv6
    traffic. (Default: 0)

[[MaxOnionQueueDelay]] **MaxOnionQueueDelay** __NUM__ [**msec**|**second**]::
    If we have more onionskins queued for processing than we can process in
    this amount of time, reject new ones. (Default: 1750 msec)

[[MyFamily]] **MyFamily** __node__,__node__,__...__::
    Declare that this Tor server is controlled or administered by a group or
    organization identical or similar to that of the other servers, defined by
    their identity fingerprints or nicknames. When two servers both declare
    that they are in the same \'family', Tor clients will not use them in the
    same circuit. (Each server only needs to list the other servers in its
    family; it doesn't need to list itself, but it won't hurt.) Do not list
    any bridge relay as it would compromise its concealment.
 +
    When listing a node, it's better to list it by fingerprint than by
    nickname: fingerprints are more reliable.

[[Nickname]] **Nickname** __name__::
    Set the server's nickname to \'name'. Nicknames must be between 1 and 19
    characters inclusive, and must contain only the characters [a-zA-Z0-9].

[[NumCPUs]] **NumCPUs** __num__::
    How many processes to use at once for decrypting onionskins and other
    parallelizable operations.  If this is set to 0, Tor will try to detect
    how many CPUs you have, defaulting to 1 if it can't tell.  (Default: 0)

[[ORPort]] **ORPort** \['address':]__PORT__|**auto** [_flags_]::
    Advertise this port to listen for connections from Tor clients and
    servers.  This option is required to be a Tor server.
    Set it to "auto" to have Tor pick a port for you. Set it to 0 to not
    run an ORPort at all. This option can occur more than once. (Default: 0)
+
    Tor recognizes these flags on each ORPort:
    **NoAdvertise**::
        By default, we bind to a port and tell our users about it. If
        NoAdvertise is specified, we don't advertise, but listen anyway.  This
        can be useful if the port everybody will be connecting to (for
        example, one that's opened on our firewall) is somewhere else.
    **NoListen**::
        By default, we bind to a port and tell our users about it. If
        NoListen is specified, we don't bind, but advertise anyway.  This
        can be useful if something else  (for example, a firewall's port
        forwarding configuration) is causing connections to reach us.
    **IPv4Only**::
        If the address is absent, or resolves to both an IPv4 and an IPv6
        address, only listen to the IPv4 address.
    **IPv6Only**::
        If the address is absent, or resolves to both an IPv4 and an IPv6
        address, only listen to the IPv6 address.
+
    For obvious reasons, NoAdvertise and NoListen are mutually exclusive, and
    IPv4Only and IPv6Only are mutually exclusive.

[[ORListenAddress]] **ORListenAddress** __IP__[:__PORT__]::
    Bind to this IP address to listen for connections from Tor clients and
    servers. If you specify a port, bind to this port rather than the one
    specified in ORPort. (Default: 0.0.0.0) This directive can be specified
    multiple times to bind to multiple addresses/ports.
+
    This option is deprecated; you can get the same behavior with ORPort now
    that it supports NoAdvertise and explicit addresses.

[[PortForwarding]] **PortForwarding** **0**|**1**::
    Attempt to automatically forward the DirPort and ORPort on a NAT router
    connecting this Tor server to the Internet. If set, Tor will try both
    NAT-PMP (common on Apple routers) and UPnP (common on routers from other
    manufacturers). (Default: 0)

[[PortForwardingHelper]] **PortForwardingHelper** __filename__|__pathname__::
    If PortForwarding is set, use this executable to configure the forwarding.
    If set to a filename, the system path will be searched for the executable.
    If set to a path, only the specified path will be executed.
    (Default: tor-fw-helper)

[[PublishServerDescriptor]] **PublishServerDescriptor** **0**|**1**|**v1**|**v2**|**v3**|**bridge**,**...**::
    This option specifies which descriptors Tor will publish when acting as
    a relay. You can
    choose multiple arguments, separated by commas.
 +
    If this option is set to 0, Tor will not publish its
    descriptors to any directories. (This is useful if you're testing
    out your server, or if you're using a Tor controller that handles directory
    publishing for you.) Otherwise, Tor will publish its descriptors of all
    type(s) specified. The default is "1",
    which means "if running as a server, publish the
    appropriate descriptors to the authorities".

[[ShutdownWaitLength]] **ShutdownWaitLength** __NUM__::
    When we get a SIGINT and we're a server, we begin shutting down:
    we close listeners and start refusing new circuits. After **NUM**
    seconds, we exit. If we get a second SIGINT, we exit immediately.
    (Default: 30 seconds)

[[SSLKeyLifetime]] **SSLKeyLifetime** __N__ **minutes**|**hours**|**days**|**weeks**::
    When creating a link certificate for our outermost SSL handshake,
    set its lifetime to this amount of time. If set to 0, Tor will choose
    some reasonable random defaults. (Default: 0)

[[HeartbeatPeriod]] **HeartbeatPeriod**  __N__ **minutes**|**hours**|**days**|**weeks**::
    Log a heartbeat message every **HeartbeatPeriod** seconds. This is
    a log level __notice__ message, designed to let you know your Tor
    server is still alive and doing useful things. Settings this
    to 0 will disable the heartbeat. (Default: 6 hours)

[[AccountingMax]] **AccountingMax** __N__ **bytes**|**KBytes**|**MBytes**|**GBytes**|**TBytes**::
    Never send more than the specified number of bytes in a given accounting
    period, or receive more than that number in the period. For example, with
    AccountingMax set to 1 GByte, a server could send 900 MBytes and
    receive 800 MBytes and continue running. It will only hibernate once
    one of the two reaches 1 GByte. When the number of bytes gets low,
    Tor will stop accepting new connections and circuits.  When the
    number of bytes is exhausted, Tor will hibernate until some
    time in the next accounting period. To prevent all servers from waking at
    the same time, Tor will also wait until a random point in each period
    before waking up. If you have bandwidth cost issues, enabling hibernation
    is preferable to setting a low bandwidth, since it provides users with a
    collection of fast servers that are up some of the time, which is more
    useful than a set of slow servers that are always "available".

[[AccountingStart]] **AccountingStart** **day**|**week**|**month** [__day__] __HH:MM__::
    Specify how long accounting periods last. If **month** is given, each
    accounting period runs from the time __HH:MM__ on the __dayth__ day of one
    month to the same day and time of the next. (The day must be between 1 and
    28.) If **week** is given, each accounting period runs from the time __HH:MM__
    of the __dayth__ day of one week to the same day and time of the next week,
    with Monday as day 1 and Sunday as day 7. If **day** is given, each
    accounting period runs from the time __HH:MM__ each day to the same time on
    the next day. All times are local, and given in 24-hour time. (Default:
    "month 1 0:00")

[[RefuseUnknownExits]] **RefuseUnknownExits** **0**|**1**|**auto**::
    Prevent nodes that don't appear in the consensus from exiting using this
    relay.  If the option is 1, we always block exit attempts from such
    nodes; if it's 0, we never do, and if the option is "auto", then we do
    whatever the authorities suggest in the consensus (and block if the consensus
    is quiet on the issue). (Default: auto)

[[ServerDNSResolvConfFile]] **ServerDNSResolvConfFile** __filename__::
    Overrides the default DNS configuration with the configuration in
    __filename__. The file format is the same as the standard Unix
    "**resolv.conf**" file (7). This option, like all other ServerDNS options,
    only affects name lookups that your server does on behalf of clients.
    (Defaults to use the system DNS configuration.)

[[ServerDNSAllowBrokenConfig]] **ServerDNSAllowBrokenConfig** **0**|**1**::
    If this option is false, Tor exits immediately if there are problems
    parsing the system DNS configuration or connecting to nameservers.
    Otherwise, Tor continues to periodically retry the system nameservers until
    it eventually succeeds. (Default: 1)

[[ServerDNSSearchDomains]] **ServerDNSSearchDomains** **0**|**1**::
    If set to 1, then we will search for addresses in the local search domain.
    For example, if this system is configured to believe it is in
    "example.com", and a client tries to connect to "www", the client will be
    connected to "www.example.com". This option only affects name lookups that
    your server does on behalf of clients. (Default: 0)

[[ServerDNSDetectHijacking]] **ServerDNSDetectHijacking** **0**|**1**::
    When this option is set to 1, we will test periodically to determine
    whether our local nameservers have been configured to hijack failing DNS
    requests (usually to an advertising site). If they are, we will attempt to
    correct this. This option only affects name lookups that your server does
    on behalf of clients. (Default: 1)

[[ServerDNSTestAddresses]] **ServerDNSTestAddresses** __address__,__address__,__...__::
    When we're detecting DNS hijacking, make sure that these __valid__ addresses
    aren't getting redirected. If they are, then our DNS is completely useless,
    and we'll reset our exit policy to "reject *:*". This option only affects
    name lookups that your server does on behalf of clients. (Default:
    "www.google.com, www.mit.edu, www.yahoo.com, www.slashdot.org")

[[ServerDNSAllowNonRFC953Hostnames]] **ServerDNSAllowNonRFC953Hostnames** **0**|**1**::
    When this option is disabled, Tor does not try to resolve hostnames
    containing illegal characters (like @ and :) rather than sending them to an
    exit node to be resolved. This helps trap accidental attempts to resolve
    URLs and so on. This option only affects name lookups that your server does
    on behalf of clients. (Default: 0)

[[BridgeRecordUsageByCountry]] **BridgeRecordUsageByCountry** **0**|**1**::
    When this option is enabled and BridgeRelay is also enabled, and we have
    GeoIP data, Tor keeps a keep a per-country count of how many client
    addresses have contacted it so that it can help the bridge authority guess
    which countries have blocked access to it. (Default: 1)

[[ServerDNSRandomizeCase]] **ServerDNSRandomizeCase** **0**|**1**::
    When this option is set, Tor sets the case of each character randomly in
    outgoing DNS requests, and makes sure that the case matches in DNS replies.
    This so-called "0x20 hack" helps resist some types of DNS poisoning attack.
    For more information, see "Increased DNS Forgery Resistance through
    0x20-Bit Encoding". This option only affects name lookups that your server
    does on behalf of clients. (Default: 1)

[[GeoIPFile]] **GeoIPFile** __filename__::
    A filename containing IPv4 GeoIP data, for use with by-country statistics.

[[GeoIPv6File]] **GeoIPv6File** __filename__::
    A filename containing IPv6 GeoIP data, for use with by-country statistics.

[[TLSECGroup]] **TLSECGroup** **P224**|**P256**::
    What EC group should we try to use for incoming TLS connections?
    P224 is faster, but makes us stand out more. Has no effect if
    we're a client, or if our OpenSSL version lacks support for ECDHE.
    (Default: P256)

[[CellStatistics]] **CellStatistics** **0**|**1**::
    When this option is enabled, Tor writes statistics on the mean time that
    cells spend in circuit queues to disk every 24 hours. (Default: 0)

[[DirReqStatistics]] **DirReqStatistics** **0**|**1**::
    When this option is enabled, a Tor directory writes statistics on the
    number and response time of network status requests to disk every 24
    hours. (Default: 1)

[[EntryStatistics]] **EntryStatistics** **0**|**1**::
    When this option is enabled, Tor writes statistics on the number of
    directly connecting clients to disk every 24 hours. (Default: 0)

[[ExitPortStatistics]] **ExitPortStatistics** **0**|**1**::
    When this option is enabled, Tor writes statistics on the number of relayed
    bytes and opened stream per exit port to disk every 24 hours. (Default: 0)

[[ConnDirectionStatistics]] **ConnDirectionStatistics** **0**|**1**::
    When this option is enabled, Tor writes statistics on the bidirectional use
    of connections to disk every 24 hours. (Default: 0)

[[ExtraInfoStatistics]] **ExtraInfoStatistics** **0**|**1**::
    When this option is enabled, Tor includes previously gathered statistics in
    its extra-info documents that it uploads to the directory authorities.
    (Default: 1)

[[ExtendAllowPrivateAddresses]] **ExtendAllowPrivateAddresses** **0**|**1**::
    When this option is enabled, Tor routers allow EXTEND request to
    localhost, RFC1918 addresses, and so on. This can create security issues;
    you should probably leave it off. (Default: 0)

<<<<<<< HEAD
[[MaxMemInCellQueues]] **MaxMemInCellQueues**  __N__ **bytes**|**KB**|**MB**|**GB**::
=======
**MaxMemInQueues**  __N__ **bytes**|**KB**|**MB**|**GB**::
>>>>>>> 64724872
    This option configures a threshold above which Tor will assume that it
    needs to stop queueing or buffering data because it's about to run out of
    memory.  If it hits this threshold, it will begin killing circuits until
    it has recovered at least 10% of this memory.  Do not set this option too
    low, or your relay may be unreliable under load.  This option only
<<<<<<< HEAD
    affects circuit queues, so the actual process size will be larger than
=======
    affects some queues, so the actual process size will be larger than
>>>>>>> 64724872
    this. (Default: 8GB)

DIRECTORY SERVER OPTIONS
------------------------

The following options are useful only for directory servers (that is,
if DirPort is non-zero):

[[AuthoritativeDirectory]] **AuthoritativeDirectory** **0**|**1**::
    When this option is set to 1, Tor operates as an authoritative directory
    server. Instead of caching the directory, it generates its own list of
    good servers, signs it, and sends that to the clients. Unless the clients
    already have you listed as a trusted directory, you probably do not want
    to set this option. Please coordinate with the other admins at
    tor-ops@torproject.org if you think you should be a directory.

[[DirPortFrontPage]] **DirPortFrontPage** __FILENAME__::
    When this option is set, it takes an HTML file and publishes it as "/" on
    the DirPort. Now relay operators can provide a disclaimer without needing
    to set up a separate webserver. There's a sample disclaimer in
    contrib/tor-exit-notice.html.

[[V1AuthoritativeDirectory]] **V1AuthoritativeDirectory** **0**|**1**::
    When this option is set in addition to **AuthoritativeDirectory**, Tor
    generates version 1 directory and running-routers documents (for legacy
    Tor clients up to 0.1.0.x).

[[V2AuthoritativeDirectory]] **V2AuthoritativeDirectory** **0**|**1**::
    When this option is set in addition to **AuthoritativeDirectory**, Tor
    generates version 2 network statuses and serves descriptors, etc as
    described in doc/spec/dir-spec-v2.txt (for Tor clients and servers running
    0.1.1.x and 0.1.2.x).

[[V3AuthoritativeDirectory]] **V3AuthoritativeDirectory** **0**|**1**::
    When this option is set in addition to **AuthoritativeDirectory**, Tor
    generates version 3 network statuses and serves descriptors, etc as
    described in doc/spec/dir-spec.txt (for Tor clients and servers running at
    least 0.2.0.x).

[[VersioningAuthoritativeDirectory]] **VersioningAuthoritativeDirectory** **0**|**1**::
    When this option is set to 1, Tor adds information on which versions of
    Tor are still believed safe for use to the published directory. Each
    version 1 authority is automatically a versioning authority; version 2
    authorities provide this service optionally. See **RecommendedVersions**,
    **RecommendedClientVersions**, and **RecommendedServerVersions**.

[[NamingAuthoritativeDirectory]] **NamingAuthoritativeDirectory** **0**|**1**::
    When this option is set to 1, then the server advertises that it has
    opinions about nickname-to-fingerprint bindings. It will include these
    opinions in its published network-status pages, by listing servers with
    the flag "Named" if a correct binding between that nickname and fingerprint
    has been registered with the dirserver. Naming dirservers will refuse to
    accept or publish descriptors that contradict a registered binding. See
    **approved-routers** in the **FILES** section below.

[[HSAuthoritativeDir]] **HSAuthoritativeDir** **0**|**1**::
    When this option is set in addition to **AuthoritativeDirectory**, Tor also
    accepts and serves v0 hidden service descriptors,
    which are produced and used by Tor 0.2.1.x and older. (Default: 0)

[[HidServDirectoryV2]] **HidServDirectoryV2** **0**|**1**::
    When this option is set, Tor accepts and serves v2 hidden service
    descriptors. Setting DirPort is not required for this, because clients
    connect via the ORPort by default. (Default: 1)

[[BridgeAuthoritativeDir]] **BridgeAuthoritativeDir** **0**|**1**::
    When this option is set in addition to **AuthoritativeDirectory**, Tor
    accepts and serves router descriptors, but it caches and serves the main
    networkstatus documents rather than generating its own. (Default: 0)

[[MinUptimeHidServDirectoryV2]] **MinUptimeHidServDirectoryV2** __N__ **seconds**|**minutes**|**hours**|**days**|**weeks**::
    Minimum uptime of a v2 hidden service directory to be accepted as such by
    authoritative directories. (Default: 25 hours)

[[DirPort]] **DirPort** \['address':]__PORT__|**auto** [_flags_]::
    If this option is nonzero, advertise the directory service on this port.
    Set it to "auto" to have Tor pick a port for you.  This option can occur
    more than once, but only one advertised DirPort is supported: all
    but one DirPort must have the **NoAdvertise** flag set. (Default: 0)
+
    The same flags are supported here as are supported by ORPort.

[[DirListenAddress]] **DirListenAddress** __IP__[:__PORT__]::
    Bind the directory service to this address. If you specify a port, bind to
    this port rather than the one specified in DirPort.  (Default: 0.0.0.0)
    This directive can be specified multiple times  to bind to multiple
    addresses/ports.
+
    This option is deprecated; you can get the same behavior with DirPort now
    that it supports NoAdvertise and explicit addresses.

[[DirPolicy]] **DirPolicy** __policy__,__policy__,__...__::
    Set an entrance policy for this server, to limit who can connect to the
    directory ports. The policies have the same form as exit policies above.

[[FetchV2Networkstatus]] **FetchV2Networkstatus** **0**|**1**::
    If set, we try to fetch the (obsolete, unused) version 2 network status
    consensus documents from the directory authorities. No currently
    supported Tor version uses them.  (Default: 0)


DIRECTORY AUTHORITY SERVER OPTIONS
----------------------------------

[[RecommendedVersions]] **RecommendedVersions** __STRING__::
    STRING is a comma-separated list of Tor versions currently believed to be
    safe. The list is included in each directory, and nodes which pull down the
    directory learn whether they need to upgrade. This option can appear
    multiple times: the values from multiple lines are spliced together. When
    this is set then **VersioningAuthoritativeDirectory** should be set too.

[[RecommendedClientVersions]] **RecommendedClientVersions** __STRING__::
    STRING is a comma-separated list of Tor versions currently believed to be
    safe for clients to use. This information is included in version 2
    directories. If this is not set then the value of **RecommendedVersions**
    is used. When this is set then **VersioningAuthoritativeDirectory** should
    be set too.

[[RecommendedServerVersions]] **RecommendedServerVersions** __STRING__::
    STRING is a comma-separated list of Tor versions currently believed to be
    safe for servers to use. This information is included in version 2
    directories. If this is not set then the value of **RecommendedVersions**
    is used. When this is set then **VersioningAuthoritativeDirectory** should
    be set too.

[[ConsensusParams]] **ConsensusParams** __STRING__::
    STRING is a space-separated list of key=value pairs that Tor will include
    in the "params" line of its networkstatus vote.

[[DirAllowPrivateAddresses]] **DirAllowPrivateAddresses** **0**|**1**::
    If set to 1, Tor will accept router descriptors with arbitrary "Address"
    elements. Otherwise, if the address is not an IP address or is a private IP
    address, it will reject the router descriptor. (Default: 0)

[[AuthDirBadDir]] **AuthDirBadDir** __AddressPattern...__::
    Authoritative directories only. A set of address patterns for servers that
    will be listed as bad directories in any network status document this
    authority publishes, if **AuthDirListBadDirs** is set.

[[AuthDirBadExit]] **AuthDirBadExit** __AddressPattern...__::
    Authoritative directories only. A set of address patterns for servers that
    will be listed as bad exits in any network status document this authority
    publishes, if **AuthDirListBadExits** is set.

[[AuthDirInvalid]] **AuthDirInvalid** __AddressPattern...__::
    Authoritative directories only. A set of address patterns for servers that
    will never be listed as "valid" in any network status document that this
    authority publishes.

[[AuthDirReject]] **AuthDirReject** __AddressPattern__...::
    Authoritative directories only. A set of address patterns for servers that
    will never be listed at all in any network status document that this
    authority publishes, or accepted as an OR address in any descriptor
    submitted for publication by this authority.

[[AuthDirBadDirCCs]] **AuthDirBadDirCCs** __CC__,... +

[[AuthDirBadExitCCs]] **AuthDirBadExitCCs** __CC__,... +

[[AuthDirInvalidCCs]] **AuthDirInvalidCCs** __CC__,... +

[[AuthDirRejectCCs]] **AuthDirRejectCCs** __CC__,...::
    Authoritative directories only. These options contain a comma-separated
    list of country codes such that any server in one of those country codes
    will be marked as a bad directory/bad exit/invalid for use, or rejected
    entirely.

[[AuthDirListBadDirs]] **AuthDirListBadDirs** **0**|**1**::
    Authoritative directories only. If set to 1, this directory has some
    opinion about which nodes are unsuitable as directory caches. (Do not set
    this to 1 unless you plan to list non-functioning directories as bad;
    otherwise, you are effectively voting in favor  of every declared
    directory.)

[[AuthDirListBadExits]] **AuthDirListBadExits** **0**|**1**::
    Authoritative directories only. If set to 1, this directory has some
    opinion about which nodes are unsuitable as exit nodes. (Do not set this to
    1 unless you plan to list non-functioning exits as bad; otherwise, you are
    effectively voting in favor of every declared exit as an exit.)

[[AuthDirRejectUnlisted]] **AuthDirRejectUnlisted** **0**|**1**::
    Authoritative directories only. If set to 1, the directory server rejects
    all uploaded server descriptors that aren't explicitly listed in the
    fingerprints file. This acts as a "panic button" if we get hit with a Sybil
    attack. (Default: 0)

[[AuthDirMaxServersPerAddr]] **AuthDirMaxServersPerAddr** __NUM__::
    Authoritative directories only. The maximum number of servers that we will
    list as acceptable on a single IP address. Set this to "0" for "no limit".
    (Default: 2)

[[AuthDirMaxServersPerAuthAddr]] **AuthDirMaxServersPerAuthAddr** __NUM__::
    Authoritative directories only. Like AuthDirMaxServersPerAddr, but applies
    to addresses shared with directory authorities. (Default: 5)

[[AuthDirFastGuarantee]] **AuthDirFastGuarantee** __N__ **bytes**|**KBytes**|**MBytes**|**GBytes**::
    Authoritative directories only. If non-zero, always vote the
    Fast flag for any relay advertising this amount of capacity or
    more. (Default: 100 KBytes)

[[AuthDirGuardBWGuarantee]] **AuthDirGuardBWGuarantee** __N__ **bytes**|**KBytes**|**MBytes**|**GBytes**::
    Authoritative directories only. If non-zero, this advertised capacity
    or more is always sufficient to satisfy the bandwidth requirement
    for the Guard flag. (Default: 250 KBytes)

[[BridgePassword]] **BridgePassword** __Password__::
    If set, contains an HTTP authenticator that tells a bridge authority to
    serve all requested bridge information. Used by the (only partially
    implemented) "bridge community" design, where a community of bridge
    relay operators all use an alternate bridge directory authority,
    and their target user audience can periodically fetch the list of
    available community bridges to stay up-to-date. (Default: not set)

[[V3AuthVotingInterval]] **V3AuthVotingInterval** __N__ **minutes**|**hours**::
    V3 authoritative directories only. Configures the server's preferred voting
    interval. Note that voting will __actually__ happen at an interval chosen
    by consensus from all the authorities' preferred intervals. This time
    SHOULD divide evenly into a day. (Default: 1 hour)

[[V3AuthVoteDelay]] **V3AuthVoteDelay** __N__ **minutes**|**hours**::
    V3 authoritative directories only. Configures the server's preferred delay
    between publishing its vote and assuming it has all the votes from all the
    other authorities. Note that the actual time used is not the server's
    preferred time, but the consensus of all preferences. (Default: 5 minutes)

[[V3AuthDistDelay]] **V3AuthDistDelay** __N__ **minutes**|**hours**::
    V3 authoritative directories only. Configures the server's preferred  delay
    between publishing its consensus and signature and assuming  it has all the
    signatures from all the other authorities. Note that the actual time used
    is not the server's preferred time,  but the consensus of all preferences.
    (Default: 5 minutes)

[[V3AuthNIntervalsValid]] **V3AuthNIntervalsValid** __NUM__::
    V3 authoritative directories only. Configures the number of VotingIntervals
    for which each consensus should be valid for. Choosing high numbers
    increases network partitioning risks; choosing low numbers increases
    directory traffic. Note that the actual number of intervals used is not the
    server's preferred number, but the consensus of all preferences. Must be at
    least 2. (Default: 3)

[[V3BandwidthsFile]] **V3BandwidthsFile** __FILENAME__::
    V3 authoritative directories only. Configures the location of the
    bandwidth-authority generated file storing information on relays' measured
    bandwidth capacities. (Default: unset)

[[V3AuthUseLegacyKey]] **V3AuthUseLegacyKey** **0**|**1**::
    If set, the directory authority will sign consensuses not only with its
    own signing key, but also with a "legacy" key and certificate with a
    different identity.  This feature is used to migrate directory authority
    keys in the event of a compromise.  (Default: 0)

[[RephistTrackTime]] **RephistTrackTime** __N__ **seconds**|**minutes**|**hours**|**days**|**weeks**::
    Tells an authority, or other node tracking node reliability and history,
    that fine-grained information about nodes can be discarded when it hasn't
    changed for a given amount of time.  (Default: 24 hours)

[[VoteOnHidServDirectoriesV2]] **VoteOnHidServDirectoriesV2** **0**|**1**::
    When this option is set in addition to **AuthoritativeDirectory**, Tor
    votes on whether to accept relays as hidden service directories.
    (Default: 1)

[[AuthDirHasIPv6Connectivity]] **AuthDirHasIPv6Connectivity** **0**|**1**::
    Authoritative directories only. When set to 0, OR ports with an
    IPv6 address are being accepted without reachability testing.
    When set to 1, IPv6 OR ports are being tested just like IPv4 OR
    ports. (Default: 0)

HIDDEN SERVICE OPTIONS
----------------------

The following options are used to configure a hidden service.

[[HiddenServiceDir]] **HiddenServiceDir** __DIRECTORY__::
    Store data files for a hidden service in DIRECTORY. Every hidden service
    must have a separate directory. You may use this option  multiple times to
    specify multiple services. DIRECTORY must be an existing directory.

[[HiddenServicePort]] **HiddenServicePort** __VIRTPORT__ [__TARGET__]::
    Configure a virtual port VIRTPORT for a hidden service. You may use this
    option multiple times; each time applies to the service using the most
    recent hiddenservicedir. By default, this option maps the virtual port to
    the same port on 127.0.0.1 over TCP. You may override the target port,
    address, or both by specifying a target of addr, port, or addr:port.
    You may also have multiple lines with  the same VIRTPORT: when a user
    connects to that VIRTPORT, one of the TARGETs from those lines will be
    chosen at random.

[[PublishHidServDescriptors]] **PublishHidServDescriptors** **0**|**1**::
    If set to 0, Tor will run any hidden services you configure, but it won't
    advertise them to the rendezvous directory. This option is only useful if
    you're using a Tor controller that handles hidserv publishing for you.
    (Default: 1)

[[HiddenServiceVersion]] **HiddenServiceVersion** __version__,__version__,__...__::
    A list of rendezvous service descriptor versions to publish for the hidden
    service. Currently, only version 2 is supported. (Default: 2)

[[HiddenServiceAuthorizeClient]] **HiddenServiceAuthorizeClient** __auth-type__ __client-name__,__client-name__,__...__::
    If configured, the hidden service is accessible for authorized clients
    only. The auth-type can either be \'basic' for a general-purpose
    authorization protocol or \'stealth' for a less scalable protocol that also
    hides service activity from unauthorized clients. Only clients that are
    listed here are authorized to access the hidden service. Valid client names
    are 1 to 19 characters  long and only use characters in A-Za-z0-9+-_ (no
    spaces). If this option is set, the hidden service is not accessible for
    clients without authorization any more. Generated authorization data can be
    found in the hostname file. Clients need to put this authorization data in
    their configuration file using **HidServAuth**.

[[RendPostPeriod]] **RendPostPeriod** __N__ **seconds**|**minutes**|**hours**|**days**|**weeks**::
    Every time the specified period elapses, Tor uploads any rendezvous
    service descriptors to the directory servers. This information  is also
    uploaded whenever it changes. (Default: 1 hour)

TESTING NETWORK OPTIONS
-----------------------

The following options are used for running a testing Tor network.

[[TestingTorNetwork]] **TestingTorNetwork** **0**|**1**::
    If set to 1, Tor adjusts default values of the configuration options below,
    so that it is easier to set up a testing Tor network. May only be set if
    non-default set of DirAuthorities is set. Cannot be unset while Tor is
    running.
    (Default: 0) +

       ServerDNSAllowBrokenConfig 1
       DirAllowPrivateAddresses 1
       EnforceDistinctSubnets 0
       AssumeReachable 1
       AuthDirMaxServersPerAddr 0
       AuthDirMaxServersPerAuthAddr 0
       ClientDNSRejectInternalAddresses 0
       ClientRejectInternalAddresses 0
       CountPrivateBandwidth 1
       ExitPolicyRejectPrivate 0
       ExtendAllowPrivateAddresses 1
       V3AuthVotingInterval 5 minutes
       V3AuthVoteDelay 20 seconds
       V3AuthDistDelay 20 seconds
       MinUptimeHidServDirectoryV2 0 seconds
       TestingV3AuthInitialVotingInterval 5 minutes
       TestingV3AuthInitialVoteDelay 20 seconds
       TestingV3AuthInitialDistDelay 20 seconds
       TestingAuthDirTimeToLearnReachability 0 minutes
       TestingEstimatedDescriptorPropagationTime 0 minutes

[[TestingV3AuthInitialVotingInterval]] **TestingV3AuthInitialVotingInterval** __N__ **minutes**|**hours**::
    Like V3AuthVotingInterval, but for initial voting interval before the first
    consensus has been created. Changing this requires that
    **TestingTorNetwork** is set. (Default: 30 minutes)

[[TestingV3AuthInitialVoteDelay]] **TestingV3AuthInitialVoteDelay** __N__ **minutes**|**hours**::
    Like V3AuthVoteDelay, but for initial voting interval before
    the first consensus has been created. Changing this requires that
    **TestingTorNetwork** is set. (Default: 5 minutes)

[[TestingV3AuthInitialDistDelay]] **TestingV3AuthInitialDistDelay** __N__ **minutes**|**hours**::
    Like V3AuthDistDelay, but for initial voting interval before
    the first consensus has been created. Changing this requires that
    **TestingTorNetwork** is set. (Default: 5 minutes)

[[TestingAuthDirTimeToLearnReachability]] **TestingAuthDirTimeToLearnReachability** __N__ **minutes**|**hours**::
    After starting as an authority, do not make claims about whether routers
    are Running until this much time has passed. Changing this requires
    that **TestingTorNetwork** is set.  (Default: 30 minutes)

[[TestingEstimatedDescriptorPropagationTime]] **TestingEstimatedDescriptorPropagationTime** __N__ **minutes**|**hours**::
    Clients try downloading router descriptors from directory caches after this
    time. Changing this requires that **TestingTorNetwork** is set. (Default:
    10 minutes)

[[TestingMinFastFlagThreshold]] **TestingMinFastFlagThreshold** __N__ **bytes**|**KBytes**|**MBytes**|**GBytes**::
    Minimum value for the Fast flag.  Overrides the ordinary minimum taken
    from the consensus when TestingTorNetwork is set. (Default: 0.)


SIGNALS
-------

Tor catches the following signals:

[[SIGTERM]] **SIGTERM**::
    Tor will catch this, clean up and sync to disk if necessary, and exit.

[[SIGINT]] **SIGINT**::
    Tor clients behave as with SIGTERM; but Tor servers will do a controlled
    slow shutdown, closing listeners and waiting 30 seconds before exiting.
    (The delay can be configured with the ShutdownWaitLength config option.)

[[SIGHUP]] **SIGHUP**::
    The signal instructs Tor to reload its configuration (including closing and
    reopening logs), and kill and restart its helper processes if applicable.

[[SIGUSR1]] **SIGUSR1**::
    Log statistics about current connections, past connections, and throughput.

[[SIGUSR2]] **SIGUSR2**::
    Switch all logs to loglevel debug. You can go back to the old loglevels by
    sending a SIGHUP.

[[SIGCHLD]] **SIGCHLD**::
    Tor receives this signal when one of its helper processes has exited, so it
    can clean up.

[[SIGPIPE]] **SIGPIPE**::
    Tor catches this signal and ignores it.

[[SIGXFSZ]] **SIGXFSZ**::
    If this signal exists on your platform, Tor catches and ignores it.

FILES
-----

**@CONFDIR@/torrc**::
    The configuration file, which contains "option value" pairs.

**@LOCALSTATEDIR@/lib/tor/**::
    The tor process stores keys and other data here.

__DataDirectory__**/cached-status/**::
    The most recently downloaded network status document for each authority.
    Each file holds one such document; the filenames are the hexadecimal
    identity key fingerprints of the directory authorities.  Mostly obsolete.

__DataDirectory__**/cached-consensus** and/or **cached-microdesc-consensus**::
    The most recent consensus network status document we've downloaded.

__DataDirectory__**/cached-descriptors** and **cached-descriptors.new**::
    These files hold downloaded router statuses. Some routers may appear more
    than once; if so, the most recently published descriptor is used. Lines
    beginning with @-signs are annotations that contain more information about
    a given router. The ".new" file is an append-only journal; when it gets
    too large, all entries are merged into a new cached-descriptors file.

__DataDirectory__**/cached-microdescs** and **cached-microdescs.new**::
    These files hold downloaded microdescriptors.  Lines beginning with
    @-signs are annotations that contain more information about a given
    router. The ".new" file is an append-only journal; when it gets too
    large, all entries are merged into a new cached-microdescs file.

__DataDirectory__**/cached-routers** and **cached-routers.new**::
    Obsolete versions of cached-descriptors and cached-descriptors.new. When
    Tor can't find the newer files, it looks here instead.

__DataDirectory__**/state**::
    A set of persistent key-value mappings. These are documented in
    the file. These include:
            - The current entry guards and their status.
            - The current bandwidth accounting values (unused so far; see
            below).
            - When the file was last written
            - What version of Tor generated the state file
            - A short history of bandwidth usage, as produced in the router
            descriptors.

__DataDirectory__**/bw_accounting**::
    Used to track bandwidth accounting values (when the current period starts
    and ends; how much has been read and written so far this period). This file
    is obsolete, and the data is now stored in the \'state' file as well. Only
    used when bandwidth accounting is enabled.

__DataDirectory__**/control_auth_cookie**::
    Used for cookie authentication with the controller. Location can be
    overridden by the CookieAuthFile config option. Regenerated on startup. See
    control-spec.txt for details. Only used when cookie authentication is
    enabled.

__DataDirectory__**/keys/***::
    Only used by servers. Holds identity keys and onion keys.

__DataDirectory__**/fingerprint**::
    Only used by servers. Holds the fingerprint of the server's identity key.

__DataDirectory__**/approved-routers**::
    Only for naming authoritative directory servers (see
    **NamingAuthoritativeDirectory**). This file lists nickname to identity
    bindings. Each line lists a nickname and a fingerprint separated by
    whitespace. See your **fingerprint** file in the __DataDirectory__ for an
    example line. If the nickname is **!reject** then descriptors from the
    given identity (fingerprint) are rejected by this server. If it is
    **!invalid** then descriptors are accepted but marked in the directory as
    not valid, that is, not recommended.

__DataDirectory__**/router-stability**::
    Only used by authoritative directory servers. Tracks measurements for
    router mean-time-between-failures so that authorities have a good idea of
    how to set their Stable flags.

__HiddenServiceDirectory__**/hostname**::
    The <base32-encoded-fingerprint>.onion domain name for this hidden service.
    If the hidden service is restricted to authorized clients only, this file
    also contains authorization data for all clients.

__HiddenServiceDirectory__**/private_key**::
    The private key for this hidden service.

__HiddenServiceDirectory__**/client_keys**::
    Authorization data for a hidden service that is only accessible by
    authorized clients.

SEE ALSO
--------
**privoxy**(1), **torsocks**(1), **torify**(1) +

**https://www.torproject.org/**


BUGS
----

Plenty, probably. Tor is still in development. Please report them.

AUTHORS
-------
Roger Dingledine [arma at mit.edu], Nick Mathewson [nickm at alum.mit.edu].
<|MERGE_RESOLUTION|>--- conflicted
+++ resolved
@@ -1679,21 +1679,13 @@
     localhost, RFC1918 addresses, and so on. This can create security issues;
     you should probably leave it off. (Default: 0)
 
-<<<<<<< HEAD
-[[MaxMemInCellQueues]] **MaxMemInCellQueues**  __N__ **bytes**|**KB**|**MB**|**GB**::
-=======
-**MaxMemInQueues**  __N__ **bytes**|**KB**|**MB**|**GB**::
->>>>>>> 64724872
+[[MaxMemInQueues]] **MaxMemInQueues**  __N__ **bytes**|**KB**|**MB**|**GB**::
     This option configures a threshold above which Tor will assume that it
     needs to stop queueing or buffering data because it's about to run out of
     memory.  If it hits this threshold, it will begin killing circuits until
     it has recovered at least 10% of this memory.  Do not set this option too
     low, or your relay may be unreliable under load.  This option only
-<<<<<<< HEAD
-    affects circuit queues, so the actual process size will be larger than
-=======
     affects some queues, so the actual process size will be larger than
->>>>>>> 64724872
     this. (Default: 8GB)
 
 DIRECTORY SERVER OPTIONS
