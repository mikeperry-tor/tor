--- conflicted
+++ resolved
@@ -195,13 +195,9 @@
   - if [[ "$RUST_OPTIONS" != "" ]]; then cargo --version; fi
   ## Get python version
   - python --version
-<<<<<<< HEAD
-  ## run stem tests if they are enabled.
-=======
   ## If we're running chutney, show the chutney commit
   - if [[ "$CHUTNEY" != "" ]]; then pushd "$CHUTNEY_PATH"; git log -1 ; popd ; fi
   ## If we're running stem, show the stem version and commit
->>>>>>> 6bc8dedb
   - if [[ "$TEST_STEM" != "" ]]; then pushd stem; python -c "from stem import stem; print(stem.__version__);"; git log -1; popd; fi
 
 script:
