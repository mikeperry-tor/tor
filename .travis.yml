--- conflicted
+++ resolved
@@ -203,16 +203,11 @@
   - echo "Configure flags are $CONFIGURE_FLAGS"
   - ./configure $CONFIGURE_FLAGS
   ## We run `make check` because that's what https://jenkins.torproject.org does.
-<<<<<<< HEAD
   - if [[ "$DISTCHECK" == "" && "$TEST_STEM" == "" ]]; then make check; fi
   - if [[ "$TEST_STEM" != "" ]]; then make src/app/tor test-stem; fi
   - if [[ "$DISTCHECK" != "" && "$TEST_STEM" == "" ]]; then make distcheck DISTCHECK_CONFIGURE_FLAGS="$CONFIGURE_FLAGS"; fi
-=======
-  - if [[ "$DISTCHECK" == "" ]]; then make check; fi
-  - if [[ "$DISTCHECK" != "" ]]; then make distcheck DISTCHECK_CONFIGURE_FLAGS="$CONFIGURE_FLAGS"; fi
   ## If this build was one that produced coverage, upload it.
   - if [[ "$COVERAGE_OPTIONS" != "" ]]; then coveralls -b . --exclude src/test --exclude src/trunnel --gcov-options '\-p' || echo "Coverage failed"; fi
->>>>>>> 33be8d82
 
 after_failure:
   ## configure will leave a log file with more details of config failures.
